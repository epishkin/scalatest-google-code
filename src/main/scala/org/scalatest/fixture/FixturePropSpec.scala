/*
 * Copyright 2001-2009 Artima, Inc.
 *
 * Licensed under the Apache License, Version 2.0 (the "License");
 * you may not use this file except in compliance with the License.
 * You may obtain a copy of the License at
 *
 *     http://www.apache.org/licenses/LICENSE-2.0
 *
 * Unless required by applicable law or agreed to in writing, software
 * distributed under the License is distributed on an "AS IS" BASIS,
 * WITHOUT WARRANTIES OR CONDITIONS OF ANY KIND, either express or implied.
 * See the License for the specific language governing permissions and
 * limitations under the License.
 */
package org.scalatest.fixture

/**
 * <strong>FixturePropSpec has been deprecated and will be removed in a future
 * release of ScalaTest. Please change any uses of <code>org.scalatest.fixture.FixturePropSpec</code>
 * to a corresponding use of <a href="PropSpec.html"><code>org.scalatest.fixture.PropSpec</code></a>.</strong>
 * 
 * <p>
 * <strong> This is just
 * a rename, so the only thing you need to do is change the name. However, the recommended way to
 * write it is to import <code>org.scalatest.fixture</code> and then write <code>fixture.PropSpec</code> when
 * you use it, to differentiate it more clearly from <code>org.scalatest.PropSpec</code>. For example:
 * </strong>
 * </p>
 *
 * <pre>
 * import org.scalatest.fixture
 *
 * class ExampleSpec extends fixture.PropSpec {
 *   // ...
 * }
 * </pre>
 */
<<<<<<< HEAD
trait FixturePropSpec extends FixtureSuite { thisSuite =>

  private final val engine = new FixtureEngine[FixtureParam]("concurrentFixturePropSpecMod", "FixturePropSpec")
  private final val stackDepth = 4
  import engine._

  /**
   * Returns an <code>Informer</code> that during test execution will forward strings (and other objects) passed to its
   * <code>apply</code> method to the current reporter. If invoked in a constructor, it
   * will register the passed string for forwarding later during test execution. If invoked while this
   * <code>FixturePropSpec</code> is being executed, such as from inside a test function, it will forward the information to
   * the current reporter immediately. If invoked at any other time, it will
   * throw an exception. This method can be called safely by any thread.
   */
  implicit protected def info: Informer = atomicInformer.get

  /**
   * Register a property-based test with the specified name, optional tags, and function value that takes no arguments.
   * This method will register the test for later execution via an invocation of one of the <code>run</code>
   * methods. The passed test name must not have been registered previously on
   * this <code>PropSpec</code> instance.
   *
   * @param testName the name of the test
   * @param testTags the optional list of tags for this test
   * @param testFun the test function
   * @throws TestRegistrationClosedException if invoked after <code>run</code> has been invoked on this suite
   * @throws DuplicateTestNameException if a test with the same name has been registered previously
   * @throws NotAllowedException if <code>testName</code> had been registered previously
   * @throws NullPointerException if <code>testName</code> or any passed test tag is <code>null</code>
   */
  protected def property(testName: String, testTags: Tag*)(testFun: FixtureParam => Any) {
    registerTest(testName, testFun, "testCannotAppearInsideAnotherTest", "FixturePropSpec.scala", "property", stackDepth, testTags: _*)
  }

  /**
   * Register a property-based test to ignore, which has the specified name, optional tags, and function value that takes no arguments.
   * This method will register the test for later ignoring via an invocation of one of the <code>run</code>
   * methods. This method exists to make it easy to ignore an existing test by changing the call to <code>test</code>
   * to <code>ignore</code> without deleting or commenting out the actual test code. The test will not be run, but a
   * report will be sent that indicates the test was ignored. The passed test name must not have been registered previously on
   * this <code>PropSpec</code> instance.
   *
   * @param testName the name of the test
   * @param testTags the optional list of tags for this test
   * @param testFun the test function
   * @throws TestRegistrationClosedException if invoked after <code>run</code> has been invoked on this suite
   * @throws DuplicateTestNameException if a test with the same name has been registered previously
   * @throws NotAllowedException if <code>testName</code> had been registered previously
   */
  protected def ignore(testName: String, testTags: Tag*)(testFun: FixtureParam => Any) {
    registerIgnoredTest(testName, testFun, "ignoreCannotAppearInsideATest", "FixturePropSpec.scala", "ignore", stackDepth, testTags: _*)
  }

  /**
  * An immutable <code>Set</code> of test names. If this <code>FixturePropSpec</code> contains no tests, this method returns an empty <code>Set</code>.
  *
  * <p>
  * This trait's implementation of this method will return a set that contains the names of all registered tests. The set's iterator will
  * return those names in the order in which the tests were registered.
  * </p>
  */
  override def testNames: Set[String] = {
    // I'm returning a ListSet here so that they tests will be run in registration order
    ListSet(atomic.get.testNamesList.toArray: _*)
  }

  /**
   * Run a test. This trait's implementation runs the test registered with the name specified by <code>testName</code>.
   *
   * @param testName the name of one test to run.
   * @param reporter the <code>Reporter</code> to which results will be reported
   * @param stopper the <code>Stopper</code> that will be consulted to determine whether to stop execution early.
   * @param configMap a <code>Map</code> of properties that can be used by the executing <code>Suite</code> of tests.
   * @throws IllegalArgumentException if <code>testName</code> is defined but a test with that name does not exist on this <code>FixturePropSpec</code>
   * @throws NullPointerException if any of <code>testName</code>, <code>reporter</code>, <code>stopper</code>, or <code>configMap</code>
   *     is <code>null</code>.
   */
  protected override def runTest(testName: String, reporter: Reporter, stopper: Stopper, configMap: Map[String, Any], tracker: Tracker) {

    def invokeWithFixture(theTest: TestLeaf) {
      theTest.testFun match {
        case wrapper: NoArgTestWrapper[_] =>
          withFixture(new FixturelessTestFunAndConfigMap(testName, wrapper.test, configMap))
        case fun => withFixture(new TestFunAndConfigMap(testName, fun, configMap))
      }
    }

    runTestImpl(thisSuite, testName, reporter, stopper, configMap, tracker, true, invokeWithFixture)
  }

  /**
   * A <code>Map</code> whose keys are <code>String</code> tag names to which tests in this <code>FixturePropSpec</code> belong, and values
   * the <code>Set</code> of test names that belong to each tag. If this <code>FixturePropSpec</code> contains no tags, this method returns an empty
   * <code>Map</code>.
   *
   * <p>
   * This trait's implementation returns tags that were passed as strings contained in <code>Tag</code> objects passed to
   * methods <code>test</code> and <code>ignore</code>.
   * </p>
   */
  override def tags: Map[String, Set[String]] = atomic.get.tagsMap

  protected override def runTests(testName: Option[String], reporter: Reporter, stopper: Stopper, filter: Filter,
      configMap: Map[String, Any], distributor: Option[Distributor], tracker: Tracker) {

    runTestsImpl(thisSuite, testName, reporter, stopper, filter, configMap, distributor, tracker, info, true, runTest)
  }

  override def run(testName: Option[String], reporter: Reporter, stopper: Stopper, filter: Filter,
      configMap: Map[String, Any], distributor: Option[Distributor], tracker: Tracker) {

    runImpl(thisSuite, testName, reporter, stopper, filter, configMap, distributor, tracker, super.run)
  }

  /**
   * Registers shared tests.
   *
   * <p>
   * This method enables the following syntax for shared tests in a <code>FixturePropSpec</code>:
   * </p>
   *
   * <pre class="stHighlight">
   * propertiesFor(nonEmptyStack(lastValuePushed))
   * </pre>
   *
   * <p>
   * This method just provides syntax sugar intended to make the intent of the code clearer.
   * Because the parameter passed to it is
   * type <code>Unit</code>, the expression will be evaluated before being passed, which
   * is sufficient to register the shared tests. For examples of shared tests, see the
   * <a href="../PropSpec.html#SharedTests">Shared tests section</a> in the main documentation for
   * trait <code>PropSpec</code>.
   * </p>
   */
  protected def propertiesFor(unit: Unit) {}

  @deprecated("Use propertiesFor instead.")
  protected def testsFor(unit: Unit) {}

  /**
   * Implicitly converts a function that takes no parameters and results in <code>PendingNothing</code> to
   * a function from <code>FixtureParam</code> to <code>Any</code>, to enable pending tests to registered as by-name parameters
   * by methods that require a test function that takes a <code>FixtureParam</code>.
   *
   * <p>
   * This method makes it possible to write pending tests as simply <code>(pending)</code>, without needing
   * to write <code>(fixture => pending)</code>.
   * </p>
   */
  protected implicit def convertPendingToFixtureFunction(f: => PendingNothing): (FixtureParam => Any) = {
    fixture => f
  }

  /**
   * Implicitly converts a function that takes no parameters and results in <code>Any</code> to
   * a function from <code>FixtureParam</code> to <code>Any</code>, to enable no-arg tests to registered
   * by methods that require a test function that takes a <code>FixtureParam</code>.
   */
  protected implicit def convertNoArgToFixtureFunction(fun: () => Any): (FixtureParam => Any) =
    new NoArgTestWrapper(fun)
=======
@deprecated("Please use org.scalatest.fixture.PropSpec instead.")
trait FixturePropSpec extends PropSpec { thisSuite =>
  override protected[scalatest] val fileName = "FixturePropSpec.scala"
>>>>>>> ff22c1e6
}<|MERGE_RESOLUTION|>--- conflicted
+++ resolved
@@ -36,170 +36,7 @@
  * }
  * </pre>
  */
-<<<<<<< HEAD
-trait FixturePropSpec extends FixtureSuite { thisSuite =>
-
-  private final val engine = new FixtureEngine[FixtureParam]("concurrentFixturePropSpecMod", "FixturePropSpec")
-  private final val stackDepth = 4
-  import engine._
-
-  /**
-   * Returns an <code>Informer</code> that during test execution will forward strings (and other objects) passed to its
-   * <code>apply</code> method to the current reporter. If invoked in a constructor, it
-   * will register the passed string for forwarding later during test execution. If invoked while this
-   * <code>FixturePropSpec</code> is being executed, such as from inside a test function, it will forward the information to
-   * the current reporter immediately. If invoked at any other time, it will
-   * throw an exception. This method can be called safely by any thread.
-   */
-  implicit protected def info: Informer = atomicInformer.get
-
-  /**
-   * Register a property-based test with the specified name, optional tags, and function value that takes no arguments.
-   * This method will register the test for later execution via an invocation of one of the <code>run</code>
-   * methods. The passed test name must not have been registered previously on
-   * this <code>PropSpec</code> instance.
-   *
-   * @param testName the name of the test
-   * @param testTags the optional list of tags for this test
-   * @param testFun the test function
-   * @throws TestRegistrationClosedException if invoked after <code>run</code> has been invoked on this suite
-   * @throws DuplicateTestNameException if a test with the same name has been registered previously
-   * @throws NotAllowedException if <code>testName</code> had been registered previously
-   * @throws NullPointerException if <code>testName</code> or any passed test tag is <code>null</code>
-   */
-  protected def property(testName: String, testTags: Tag*)(testFun: FixtureParam => Any) {
-    registerTest(testName, testFun, "testCannotAppearInsideAnotherTest", "FixturePropSpec.scala", "property", stackDepth, testTags: _*)
-  }
-
-  /**
-   * Register a property-based test to ignore, which has the specified name, optional tags, and function value that takes no arguments.
-   * This method will register the test for later ignoring via an invocation of one of the <code>run</code>
-   * methods. This method exists to make it easy to ignore an existing test by changing the call to <code>test</code>
-   * to <code>ignore</code> without deleting or commenting out the actual test code. The test will not be run, but a
-   * report will be sent that indicates the test was ignored. The passed test name must not have been registered previously on
-   * this <code>PropSpec</code> instance.
-   *
-   * @param testName the name of the test
-   * @param testTags the optional list of tags for this test
-   * @param testFun the test function
-   * @throws TestRegistrationClosedException if invoked after <code>run</code> has been invoked on this suite
-   * @throws DuplicateTestNameException if a test with the same name has been registered previously
-   * @throws NotAllowedException if <code>testName</code> had been registered previously
-   */
-  protected def ignore(testName: String, testTags: Tag*)(testFun: FixtureParam => Any) {
-    registerIgnoredTest(testName, testFun, "ignoreCannotAppearInsideATest", "FixturePropSpec.scala", "ignore", stackDepth, testTags: _*)
-  }
-
-  /**
-  * An immutable <code>Set</code> of test names. If this <code>FixturePropSpec</code> contains no tests, this method returns an empty <code>Set</code>.
-  *
-  * <p>
-  * This trait's implementation of this method will return a set that contains the names of all registered tests. The set's iterator will
-  * return those names in the order in which the tests were registered.
-  * </p>
-  */
-  override def testNames: Set[String] = {
-    // I'm returning a ListSet here so that they tests will be run in registration order
-    ListSet(atomic.get.testNamesList.toArray: _*)
-  }
-
-  /**
-   * Run a test. This trait's implementation runs the test registered with the name specified by <code>testName</code>.
-   *
-   * @param testName the name of one test to run.
-   * @param reporter the <code>Reporter</code> to which results will be reported
-   * @param stopper the <code>Stopper</code> that will be consulted to determine whether to stop execution early.
-   * @param configMap a <code>Map</code> of properties that can be used by the executing <code>Suite</code> of tests.
-   * @throws IllegalArgumentException if <code>testName</code> is defined but a test with that name does not exist on this <code>FixturePropSpec</code>
-   * @throws NullPointerException if any of <code>testName</code>, <code>reporter</code>, <code>stopper</code>, or <code>configMap</code>
-   *     is <code>null</code>.
-   */
-  protected override def runTest(testName: String, reporter: Reporter, stopper: Stopper, configMap: Map[String, Any], tracker: Tracker) {
-
-    def invokeWithFixture(theTest: TestLeaf) {
-      theTest.testFun match {
-        case wrapper: NoArgTestWrapper[_] =>
-          withFixture(new FixturelessTestFunAndConfigMap(testName, wrapper.test, configMap))
-        case fun => withFixture(new TestFunAndConfigMap(testName, fun, configMap))
-      }
-    }
-
-    runTestImpl(thisSuite, testName, reporter, stopper, configMap, tracker, true, invokeWithFixture)
-  }
-
-  /**
-   * A <code>Map</code> whose keys are <code>String</code> tag names to which tests in this <code>FixturePropSpec</code> belong, and values
-   * the <code>Set</code> of test names that belong to each tag. If this <code>FixturePropSpec</code> contains no tags, this method returns an empty
-   * <code>Map</code>.
-   *
-   * <p>
-   * This trait's implementation returns tags that were passed as strings contained in <code>Tag</code> objects passed to
-   * methods <code>test</code> and <code>ignore</code>.
-   * </p>
-   */
-  override def tags: Map[String, Set[String]] = atomic.get.tagsMap
-
-  protected override def runTests(testName: Option[String], reporter: Reporter, stopper: Stopper, filter: Filter,
-      configMap: Map[String, Any], distributor: Option[Distributor], tracker: Tracker) {
-
-    runTestsImpl(thisSuite, testName, reporter, stopper, filter, configMap, distributor, tracker, info, true, runTest)
-  }
-
-  override def run(testName: Option[String], reporter: Reporter, stopper: Stopper, filter: Filter,
-      configMap: Map[String, Any], distributor: Option[Distributor], tracker: Tracker) {
-
-    runImpl(thisSuite, testName, reporter, stopper, filter, configMap, distributor, tracker, super.run)
-  }
-
-  /**
-   * Registers shared tests.
-   *
-   * <p>
-   * This method enables the following syntax for shared tests in a <code>FixturePropSpec</code>:
-   * </p>
-   *
-   * <pre class="stHighlight">
-   * propertiesFor(nonEmptyStack(lastValuePushed))
-   * </pre>
-   *
-   * <p>
-   * This method just provides syntax sugar intended to make the intent of the code clearer.
-   * Because the parameter passed to it is
-   * type <code>Unit</code>, the expression will be evaluated before being passed, which
-   * is sufficient to register the shared tests. For examples of shared tests, see the
-   * <a href="../PropSpec.html#SharedTests">Shared tests section</a> in the main documentation for
-   * trait <code>PropSpec</code>.
-   * </p>
-   */
-  protected def propertiesFor(unit: Unit) {}
-
-  @deprecated("Use propertiesFor instead.")
-  protected def testsFor(unit: Unit) {}
-
-  /**
-   * Implicitly converts a function that takes no parameters and results in <code>PendingNothing</code> to
-   * a function from <code>FixtureParam</code> to <code>Any</code>, to enable pending tests to registered as by-name parameters
-   * by methods that require a test function that takes a <code>FixtureParam</code>.
-   *
-   * <p>
-   * This method makes it possible to write pending tests as simply <code>(pending)</code>, without needing
-   * to write <code>(fixture => pending)</code>.
-   * </p>
-   */
-  protected implicit def convertPendingToFixtureFunction(f: => PendingNothing): (FixtureParam => Any) = {
-    fixture => f
-  }
-
-  /**
-   * Implicitly converts a function that takes no parameters and results in <code>Any</code> to
-   * a function from <code>FixtureParam</code> to <code>Any</code>, to enable no-arg tests to registered
-   * by methods that require a test function that takes a <code>FixtureParam</code>.
-   */
-  protected implicit def convertNoArgToFixtureFunction(fun: () => Any): (FixtureParam => Any) =
-    new NoArgTestWrapper(fun)
-=======
 @deprecated("Please use org.scalatest.fixture.PropSpec instead.")
 trait FixturePropSpec extends PropSpec { thisSuite =>
   override protected[scalatest] val fileName = "FixturePropSpec.scala"
->>>>>>> ff22c1e6
 }