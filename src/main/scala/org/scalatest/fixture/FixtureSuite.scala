/*
 * Copyright 2001-2008 Artima, Inc.
 *
 * Licensed under the Apache License, Version 2.0 (the "License");
 * you may not use this file except in compliance with the License.
 * You may obtain a copy of the License at
 *
 *     http://www.apache.org/licenses/LICENSE-2.0
 *
 * Unless required by applicable law or agreed to in writing, software
 * distributed under the License is distributed on an "AS IS" BASIS,
 * WITHOUT WARRANTIES OR CONDITIONS OF ANY KIND, either express or implied.
 * See the License for the specific language governing permissions and
 * limitations under the License.
 */
package org.scalatest.fixture

import org.scalatest._
import org.scalatest.Suite._

/**
 * <strong>FixtureSuite has been deprecated and will be removed in a future
 * release of ScalaTest. Please change any uses of <code>org.scalatest.fixture.FixtureSuite</code>
 * to a corresponding use of <a href="Suite.html"><code>org.scalatest.fixture.Suite</code></a>.</strong>
 * 
 * <p>
 * <strong> This is just
 * a rename, so the only thing you need to do is change the name. However, the recommended way to
 * write it is to import <code>org.scalatest.fixture</code> and then write <code>fixture.Suite</code> when
 * you use it, to differentiate it more clearly from <code>org.scalatest.Suite</code>. For example:
 * </strong>
 * </p>
 *
 * <pre>
 * import org.scalatest.fixture
 *
 * class ExampleSpec extends fixture.Suite {
 *   // ...
 * }
 * </pre>
 */
<<<<<<< HEAD
trait FixtureSuite extends org.scalatest.Suite { thisSuite =>

  /**
   * The type of the fixture parameter that can be passed into tests in this suite.
   */
  protected type FixtureParam

  /**
   * Trait whose instances encapsulate a test function that takes a fixture and config map.
   *
   * <p>
   * The <code>FixtureSuite</code> trait's implementation of <code>runTest</code> passes instances of this trait
   * to <code>FixtureSuite</code>'s <code>withFixture</code> method, such as:
   * </p>
   *
   * <pre class="stHighlight">
   * def testSomething(fixture: Fixture) {
   *   // ...
   * }
   * def testSomethingElse(fixture: Fixture, info: Informer) {
   *   // ...
   * }
   * </pre>
   *
   * <p>
   * For more detail and examples, see the
   * <a href="FixtureSuite.html">documentation for trait <code>FixtureSuite</code></a>.
   * </p>
   */
  protected trait OneArgTest extends (FixtureParam => Unit) { thisOneArgTest =>

    /**
     * The name of this test.
     */
    def name: String

    /**
     * Run the test, using the passed <code>FixtureParam</code>.
     */
    def apply(fixture: FixtureParam)

    /**
     * Return a <code>Map[String, Any]</code> containing objects that can be used
     * to configure the fixture and test.
     */
    def configMap: Map[String, Any]

    /**
     * Convert this <code>OneArgTest</code> to a <code>NoArgTest</code> whose
     * <code>name</code> and <code>configMap</code> methods return the same values
     * as this <code>OneArgTest</code>, and whose <code>apply</code> method invokes
     * this <code>OneArgTest</code>'s apply method,
     * passing in the given <code>fixture</code>.
     *
     * <p>
     * This method makes it easier to invoke the <code>withFixture</code> method
     * that takes a <code>NoArgTest</code>. For example, if a <code>FixtureSuite</code> 
     * mixes in <code>SeveredStackTraces</code>, it will inherit an implementation
     * of <code>withFixture(NoArgTest)</code> provided by
     * <code>SeveredStackTraces</code> that implements the stack trace severing
     * behavior. If the <code>FixtureSuite</code> does not delegate to that
     * <code>withFixture(NoArgTest)</code> method, the stack trace severing behavior
     * will not happen. Here's how that might look in a <code>FixtureSuite</code>
     * whose <code>FixtureParam</code> is <code>StringBuilder</code>:
     * </p>
     *
     * <pre class="stHighlight">
     * def withFixture(test: OneArgTest) {
     *   withFixture(test.toNoArgTest(new StringBuilder))
     * }
     * </pre>
     */
    def toNoArgTest(fixture: FixtureParam) =
      new NoArgTest {
        val name = thisOneArgTest.name
        def configMap = thisOneArgTest.configMap
        def apply() { thisOneArgTest(fixture) }
      }
  }

  /**
   *  Run the passed test function with a fixture created by this method.
   *
   * <p>
   * This method should create the fixture object needed by the tests of the
   * current suite, invoke the test function (passing in the fixture object),
   * and if needed, perform any clean up needed after the test completes.
   * For more detail and examples, see the <a href="FixtureSuite.html">main documentation for this trait</a>.
   * </p>
   *
   * @param fun the <code>OneArgTest</code> to invoke, passing in a fixture
   */
  protected def withFixture(test: OneArgTest)

  private[fixture] class TestFunAndConfigMap(val name: String, test: FixtureParam => Any, val configMap: Map[String, Any])
    extends OneArgTest {
    
    def apply(fixture: FixtureParam) {
      test(fixture)
    }
  }

  private[fixture] class FixturelessTestFunAndConfigMap(override val name: String, test: () => Any, override val configMap: Map[String, Any])
    extends NoArgTest {

    def apply() { test() }
  }

  // TODO: add documentation here, so people know they can pass an Informer as the second arg.
  override def testNames: Set[String] = {

    def takesTwoParamsOfTypesAnyAndInformer(m: Method) = {
      val paramTypes = m.getParameterTypes
      val hasTwoParams = paramTypes.length == 2
      hasTwoParams && classOf[Informer].isAssignableFrom(paramTypes(1))
    }

    def takesOneParamOfAnyType(m: Method) = m.getParameterTypes.length == 1

    def isTestMethod(m: Method) = {

      // Factored out to share code with Suite.testNames
      val (isInstanceMethod, simpleName, firstFour, paramTypes, hasNoParams, isTestNames) = isTestMethodGoodies(m)

      // Also, will discover both
      // testNames(Object) and testNames(Object, Informer). Reason is if I didn't discover these
      // it would likely just be silently ignored, and that might waste users' time
      isInstanceMethod && (firstFour == "test") && ((hasNoParams && !isTestNames) ||
          takesInformer(m) || takesOneParamOfAnyType(m) || takesTwoParamsOfTypesAnyAndInformer(m))
    }

    val testNameArray =
      for (m <- getClass.getMethods; if isTestMethod(m)) yield
        if (takesInformer(m))
          m.getName + InformerInParens
        else if (takesOneParamOfAnyType(m))
          m.getName + FixtureInParens
        else if (takesTwoParamsOfTypesAnyAndInformer(m))
          m.getName + FixtureAndInformerInParens
        else m.getName

    TreeSet[String]() ++ testNameArray
  }

  protected override def runTest(testName: String, reporter: Reporter, stopper: Stopper, configMap: Map[String, Any], tracker: Tracker) {

    checkRunTestParamsForNull(testName, reporter, stopper, configMap, tracker)

    val (stopRequested, report, method, hasPublicNoArgConstructor, rerunnable, testStartTime) =
      getSuiteRunTestGoodies(stopper, reporter, testName)

    reportTestStarting(thisSuite, report, tracker, testName, testName, getDecodedName(testName), rerunnable, Some(getTopOfMethod(testName)))

    val formatter = getIndentedText(testName, 1, true)

    val messageRecorderForThisTest = new MessageRecorder
    val informerForThisTest =
      MessageRecordingInformer(
        messageRecorderForThisTest, 
        (message, isConstructingThread, testWasPending, testWasCanceled, location) => reportInfoProvided(thisSuite, report, tracker, Some(testName), message, 2, location, isConstructingThread, true, Some(testWasPending), Some(testWasCanceled))
      )

    val documenterForThisTest =
      MessageRecordingDocumenter(
        messageRecorderForThisTest, 
        (message, isConstructingThread, testWasPending, testWasCanceled, location) => reportInfoProvided(thisSuite, report, tracker, Some(testName), message, 2, location, isConstructingThread, true, Some(testWasPending)) // TODO: Need a test that fails because testWasCanceleed isn't being passed
      )

// TODO: Use a message recorder in FixtureSuite. Maybe just allow the state and
// use Engine in Suite, though then I'd have two Engines in everything. Or even three down here.
// Nah, go ahead and use message recording informer here, and maybe find some other way to
// reduce the duplication between Suite, FixtureSuite, and Engine.
    var testWasPending = false
    var testWasCanceled = false
    try {
      if (testMethodTakesAFixtureAndInformer(testName) || testMethodTakesAFixture(testName)) {
        val testFun: FixtureParam => Unit = {
          (fixture: FixtureParam) => {
            val anyRefFixture: AnyRef = fixture.asInstanceOf[AnyRef] // TODO zap this cast
            val args: Array[Object] =
              if (testMethodTakesAFixtureAndInformer(testName)) {
/*
                val informer =
                  new Informer {
                    def apply(message: String) {
                      if (message == null)
                        throw new NullPointerException
                      reportInfoProvided(thisSuite, report, tracker, Some(testName), message, 2, true)
                    }
                  }
*/
                Array(anyRefFixture, informerForThisTest)
              }
              else
                Array(anyRefFixture)

            method.invoke(thisSuite, args: _*)
          }
        }
        withFixture(new TestFunAndConfigMap(testName, testFun, configMap))
      }
      else { // Test method does not take a fixture
        val testFun: () => Unit = {
          () => {
            val args: Array[Object] =
              if (testMethodTakesAnInformer(testName)) {
                val informer =
                  new Informer {
                    def apply(message: String) {
                      if (message == null)
                        throw new NullPointerException
                      reportInfoProvided(thisSuite, report, tracker, Some(testName), message, 2, getLineInFile(Thread.currentThread().getStackTrace, 2), true)
                    }
                  }
                Array(informer)
              }
              else
                Array()

            method.invoke(this, args: _*)
          }
        }
        withFixture(new FixturelessTestFunAndConfigMap(testName, testFun, configMap))
      }

      val duration = System.currentTimeMillis - testStartTime
      reportTestSucceeded(thisSuite, report, tracker, testName, testName, getDecodedName(testName), duration, formatter, rerunnable, Some(getTopOfMethod(method)))
    }
    catch { 
      case ite: InvocationTargetException =>
        val t = ite.getTargetException
        t match {
          case _: TestPendingException =>
            val duration = System.currentTimeMillis - testStartTime
            reportTestPending(thisSuite, report, tracker, testName, testName, getDecodedName(testName), duration, formatter, Some(getTopOfMethod(method)))
            testWasPending = true // Set so info's printed out in the finally clause show up yellow
          case e: TestCanceledException =>
            val duration = System.currentTimeMillis - testStartTime
            val message = getMessageForException(e)
            val formatter = getIndentedText(testName, 1, true)
            report(TestCanceled(tracker.nextOrdinal(), message, thisSuite.suiteName, thisSuite.suiteID, Some(thisSuite.getClass.getName), thisSuite.decodedSuiteName, testName, testName, getDecodedName(testName), Some(e), Some(duration), Some(formatter), Some(getTopOfMethod(method)), rerunnable))
            // Set so info's printed out in the finally clause show up yellow
            testWasCanceled = true // Set so info's printed out in the finally clause show up yellow
          case e if !anErrorThatShouldCauseAnAbort(e) =>
            val duration = System.currentTimeMillis - testStartTime
            handleFailedTest(t, hasPublicNoArgConstructor, testName, rerunnable, report, tracker, duration)
          case e => throw e
        }
      case e if !anErrorThatShouldCauseAnAbort(e) =>
        val duration = System.currentTimeMillis - testStartTime
        handleFailedTest(e, hasPublicNoArgConstructor, testName, rerunnable, report, tracker, duration)
      case e => throw e
    }
    finally {
      messageRecorderForThisTest.fireRecordedMessages(testWasPending, testWasCanceled) 
    }
  }

  // Overriding this in FixtureSuite to reduce duplication of tags method
  private[scalatest] override def getMethodForTestName(testName: String) = {
    val candidateMethods = getClass.getMethods.filter(_.getName == simpleNameForTest(testName))
    val found =
      if (testMethodTakesAFixtureAndInformer(testName))
        candidateMethods.find(
          candidateMethod => {
            val paramTypes = candidateMethod.getParameterTypes
            paramTypes.length == 2 && paramTypes(1) == classOf[Informer]
          }
        )
      else if (testMethodTakesAnInformer(testName))
        candidateMethods.find(
          candidateMethod => {
            val paramTypes = candidateMethod.getParameterTypes
            paramTypes.length == 1 && paramTypes(0) == classOf[Informer]
          }
        )
      else if (testMethodTakesAFixture(testName))
        candidateMethods.find(
          candidateMethod => {
            val paramTypes = candidateMethod.getParameterTypes
            paramTypes.length == 1
          }
        )
      else
        candidateMethods.find(_.getParameterTypes.length == 0)

     found match {
       case Some(method) => method
       case None =>
         throw new IllegalArgumentException(Resources("testNotFound", testName))
     }
  }
=======
@deprecated("Please use org.scalatest.fixture.Suite instead.")
trait FixtureSuite extends Suite { thisSuite =>
>>>>>>> ff22c1e6
}

private object FixtureSuite {
  val FixtureAndInformerInParens = "(FixtureParam, Informer)"
  val FixtureInParens = "(FixtureParam)"

  private def testMethodTakesAFixtureAndInformer(testName: String) = testName.endsWith(FixtureAndInformerInParens)
  private def testMethodTakesAFixture(testName: String) = testName.endsWith(FixtureInParens)

  private def simpleNameForTest(testName: String) =
    if (testName.endsWith(FixtureAndInformerInParens))
      testName.substring(0, testName.length - FixtureAndInformerInParens.length)
    else if (testName.endsWith(FixtureInParens))
      testName.substring(0, testName.length - FixtureInParens.length)
    else if (testName.endsWith(InformerInParens))
      testName.substring(0, testName.length - InformerInParens.length)
    else
      testName

  private def argsArrayForTestName(testName: String): Array[Class[_]] =
    if (testMethodTakesAFixtureAndInformer(testName))
      Array(classOf[Object], classOf[Informer])
    else
      Array(classOf[Informer])
}<|MERGE_RESOLUTION|>--- conflicted
+++ resolved
@@ -39,303 +39,8 @@
  * }
  * </pre>
  */
-<<<<<<< HEAD
-trait FixtureSuite extends org.scalatest.Suite { thisSuite =>
-
-  /**
-   * The type of the fixture parameter that can be passed into tests in this suite.
-   */
-  protected type FixtureParam
-
-  /**
-   * Trait whose instances encapsulate a test function that takes a fixture and config map.
-   *
-   * <p>
-   * The <code>FixtureSuite</code> trait's implementation of <code>runTest</code> passes instances of this trait
-   * to <code>FixtureSuite</code>'s <code>withFixture</code> method, such as:
-   * </p>
-   *
-   * <pre class="stHighlight">
-   * def testSomething(fixture: Fixture) {
-   *   // ...
-   * }
-   * def testSomethingElse(fixture: Fixture, info: Informer) {
-   *   // ...
-   * }
-   * </pre>
-   *
-   * <p>
-   * For more detail and examples, see the
-   * <a href="FixtureSuite.html">documentation for trait <code>FixtureSuite</code></a>.
-   * </p>
-   */
-  protected trait OneArgTest extends (FixtureParam => Unit) { thisOneArgTest =>
-
-    /**
-     * The name of this test.
-     */
-    def name: String
-
-    /**
-     * Run the test, using the passed <code>FixtureParam</code>.
-     */
-    def apply(fixture: FixtureParam)
-
-    /**
-     * Return a <code>Map[String, Any]</code> containing objects that can be used
-     * to configure the fixture and test.
-     */
-    def configMap: Map[String, Any]
-
-    /**
-     * Convert this <code>OneArgTest</code> to a <code>NoArgTest</code> whose
-     * <code>name</code> and <code>configMap</code> methods return the same values
-     * as this <code>OneArgTest</code>, and whose <code>apply</code> method invokes
-     * this <code>OneArgTest</code>'s apply method,
-     * passing in the given <code>fixture</code>.
-     *
-     * <p>
-     * This method makes it easier to invoke the <code>withFixture</code> method
-     * that takes a <code>NoArgTest</code>. For example, if a <code>FixtureSuite</code> 
-     * mixes in <code>SeveredStackTraces</code>, it will inherit an implementation
-     * of <code>withFixture(NoArgTest)</code> provided by
-     * <code>SeveredStackTraces</code> that implements the stack trace severing
-     * behavior. If the <code>FixtureSuite</code> does not delegate to that
-     * <code>withFixture(NoArgTest)</code> method, the stack trace severing behavior
-     * will not happen. Here's how that might look in a <code>FixtureSuite</code>
-     * whose <code>FixtureParam</code> is <code>StringBuilder</code>:
-     * </p>
-     *
-     * <pre class="stHighlight">
-     * def withFixture(test: OneArgTest) {
-     *   withFixture(test.toNoArgTest(new StringBuilder))
-     * }
-     * </pre>
-     */
-    def toNoArgTest(fixture: FixtureParam) =
-      new NoArgTest {
-        val name = thisOneArgTest.name
-        def configMap = thisOneArgTest.configMap
-        def apply() { thisOneArgTest(fixture) }
-      }
-  }
-
-  /**
-   *  Run the passed test function with a fixture created by this method.
-   *
-   * <p>
-   * This method should create the fixture object needed by the tests of the
-   * current suite, invoke the test function (passing in the fixture object),
-   * and if needed, perform any clean up needed after the test completes.
-   * For more detail and examples, see the <a href="FixtureSuite.html">main documentation for this trait</a>.
-   * </p>
-   *
-   * @param fun the <code>OneArgTest</code> to invoke, passing in a fixture
-   */
-  protected def withFixture(test: OneArgTest)
-
-  private[fixture] class TestFunAndConfigMap(val name: String, test: FixtureParam => Any, val configMap: Map[String, Any])
-    extends OneArgTest {
-    
-    def apply(fixture: FixtureParam) {
-      test(fixture)
-    }
-  }
-
-  private[fixture] class FixturelessTestFunAndConfigMap(override val name: String, test: () => Any, override val configMap: Map[String, Any])
-    extends NoArgTest {
-
-    def apply() { test() }
-  }
-
-  // TODO: add documentation here, so people know they can pass an Informer as the second arg.
-  override def testNames: Set[String] = {
-
-    def takesTwoParamsOfTypesAnyAndInformer(m: Method) = {
-      val paramTypes = m.getParameterTypes
-      val hasTwoParams = paramTypes.length == 2
-      hasTwoParams && classOf[Informer].isAssignableFrom(paramTypes(1))
-    }
-
-    def takesOneParamOfAnyType(m: Method) = m.getParameterTypes.length == 1
-
-    def isTestMethod(m: Method) = {
-
-      // Factored out to share code with Suite.testNames
-      val (isInstanceMethod, simpleName, firstFour, paramTypes, hasNoParams, isTestNames) = isTestMethodGoodies(m)
-
-      // Also, will discover both
-      // testNames(Object) and testNames(Object, Informer). Reason is if I didn't discover these
-      // it would likely just be silently ignored, and that might waste users' time
-      isInstanceMethod && (firstFour == "test") && ((hasNoParams && !isTestNames) ||
-          takesInformer(m) || takesOneParamOfAnyType(m) || takesTwoParamsOfTypesAnyAndInformer(m))
-    }
-
-    val testNameArray =
-      for (m <- getClass.getMethods; if isTestMethod(m)) yield
-        if (takesInformer(m))
-          m.getName + InformerInParens
-        else if (takesOneParamOfAnyType(m))
-          m.getName + FixtureInParens
-        else if (takesTwoParamsOfTypesAnyAndInformer(m))
-          m.getName + FixtureAndInformerInParens
-        else m.getName
-
-    TreeSet[String]() ++ testNameArray
-  }
-
-  protected override def runTest(testName: String, reporter: Reporter, stopper: Stopper, configMap: Map[String, Any], tracker: Tracker) {
-
-    checkRunTestParamsForNull(testName, reporter, stopper, configMap, tracker)
-
-    val (stopRequested, report, method, hasPublicNoArgConstructor, rerunnable, testStartTime) =
-      getSuiteRunTestGoodies(stopper, reporter, testName)
-
-    reportTestStarting(thisSuite, report, tracker, testName, testName, getDecodedName(testName), rerunnable, Some(getTopOfMethod(testName)))
-
-    val formatter = getIndentedText(testName, 1, true)
-
-    val messageRecorderForThisTest = new MessageRecorder
-    val informerForThisTest =
-      MessageRecordingInformer(
-        messageRecorderForThisTest, 
-        (message, isConstructingThread, testWasPending, testWasCanceled, location) => reportInfoProvided(thisSuite, report, tracker, Some(testName), message, 2, location, isConstructingThread, true, Some(testWasPending), Some(testWasCanceled))
-      )
-
-    val documenterForThisTest =
-      MessageRecordingDocumenter(
-        messageRecorderForThisTest, 
-        (message, isConstructingThread, testWasPending, testWasCanceled, location) => reportInfoProvided(thisSuite, report, tracker, Some(testName), message, 2, location, isConstructingThread, true, Some(testWasPending)) // TODO: Need a test that fails because testWasCanceleed isn't being passed
-      )
-
-// TODO: Use a message recorder in FixtureSuite. Maybe just allow the state and
-// use Engine in Suite, though then I'd have two Engines in everything. Or even three down here.
-// Nah, go ahead and use message recording informer here, and maybe find some other way to
-// reduce the duplication between Suite, FixtureSuite, and Engine.
-    var testWasPending = false
-    var testWasCanceled = false
-    try {
-      if (testMethodTakesAFixtureAndInformer(testName) || testMethodTakesAFixture(testName)) {
-        val testFun: FixtureParam => Unit = {
-          (fixture: FixtureParam) => {
-            val anyRefFixture: AnyRef = fixture.asInstanceOf[AnyRef] // TODO zap this cast
-            val args: Array[Object] =
-              if (testMethodTakesAFixtureAndInformer(testName)) {
-/*
-                val informer =
-                  new Informer {
-                    def apply(message: String) {
-                      if (message == null)
-                        throw new NullPointerException
-                      reportInfoProvided(thisSuite, report, tracker, Some(testName), message, 2, true)
-                    }
-                  }
-*/
-                Array(anyRefFixture, informerForThisTest)
-              }
-              else
-                Array(anyRefFixture)
-
-            method.invoke(thisSuite, args: _*)
-          }
-        }
-        withFixture(new TestFunAndConfigMap(testName, testFun, configMap))
-      }
-      else { // Test method does not take a fixture
-        val testFun: () => Unit = {
-          () => {
-            val args: Array[Object] =
-              if (testMethodTakesAnInformer(testName)) {
-                val informer =
-                  new Informer {
-                    def apply(message: String) {
-                      if (message == null)
-                        throw new NullPointerException
-                      reportInfoProvided(thisSuite, report, tracker, Some(testName), message, 2, getLineInFile(Thread.currentThread().getStackTrace, 2), true)
-                    }
-                  }
-                Array(informer)
-              }
-              else
-                Array()
-
-            method.invoke(this, args: _*)
-          }
-        }
-        withFixture(new FixturelessTestFunAndConfigMap(testName, testFun, configMap))
-      }
-
-      val duration = System.currentTimeMillis - testStartTime
-      reportTestSucceeded(thisSuite, report, tracker, testName, testName, getDecodedName(testName), duration, formatter, rerunnable, Some(getTopOfMethod(method)))
-    }
-    catch { 
-      case ite: InvocationTargetException =>
-        val t = ite.getTargetException
-        t match {
-          case _: TestPendingException =>
-            val duration = System.currentTimeMillis - testStartTime
-            reportTestPending(thisSuite, report, tracker, testName, testName, getDecodedName(testName), duration, formatter, Some(getTopOfMethod(method)))
-            testWasPending = true // Set so info's printed out in the finally clause show up yellow
-          case e: TestCanceledException =>
-            val duration = System.currentTimeMillis - testStartTime
-            val message = getMessageForException(e)
-            val formatter = getIndentedText(testName, 1, true)
-            report(TestCanceled(tracker.nextOrdinal(), message, thisSuite.suiteName, thisSuite.suiteID, Some(thisSuite.getClass.getName), thisSuite.decodedSuiteName, testName, testName, getDecodedName(testName), Some(e), Some(duration), Some(formatter), Some(getTopOfMethod(method)), rerunnable))
-            // Set so info's printed out in the finally clause show up yellow
-            testWasCanceled = true // Set so info's printed out in the finally clause show up yellow
-          case e if !anErrorThatShouldCauseAnAbort(e) =>
-            val duration = System.currentTimeMillis - testStartTime
-            handleFailedTest(t, hasPublicNoArgConstructor, testName, rerunnable, report, tracker, duration)
-          case e => throw e
-        }
-      case e if !anErrorThatShouldCauseAnAbort(e) =>
-        val duration = System.currentTimeMillis - testStartTime
-        handleFailedTest(e, hasPublicNoArgConstructor, testName, rerunnable, report, tracker, duration)
-      case e => throw e
-    }
-    finally {
-      messageRecorderForThisTest.fireRecordedMessages(testWasPending, testWasCanceled) 
-    }
-  }
-
-  // Overriding this in FixtureSuite to reduce duplication of tags method
-  private[scalatest] override def getMethodForTestName(testName: String) = {
-    val candidateMethods = getClass.getMethods.filter(_.getName == simpleNameForTest(testName))
-    val found =
-      if (testMethodTakesAFixtureAndInformer(testName))
-        candidateMethods.find(
-          candidateMethod => {
-            val paramTypes = candidateMethod.getParameterTypes
-            paramTypes.length == 2 && paramTypes(1) == classOf[Informer]
-          }
-        )
-      else if (testMethodTakesAnInformer(testName))
-        candidateMethods.find(
-          candidateMethod => {
-            val paramTypes = candidateMethod.getParameterTypes
-            paramTypes.length == 1 && paramTypes(0) == classOf[Informer]
-          }
-        )
-      else if (testMethodTakesAFixture(testName))
-        candidateMethods.find(
-          candidateMethod => {
-            val paramTypes = candidateMethod.getParameterTypes
-            paramTypes.length == 1
-          }
-        )
-      else
-        candidateMethods.find(_.getParameterTypes.length == 0)
-
-     found match {
-       case Some(method) => method
-       case None =>
-         throw new IllegalArgumentException(Resources("testNotFound", testName))
-     }
-  }
-=======
 @deprecated("Please use org.scalatest.fixture.Suite instead.")
 trait FixtureSuite extends Suite { thisSuite =>
->>>>>>> ff22c1e6
 }
 
 private object FixtureSuite {
