--- conflicted
+++ resolved
@@ -36,1480 +36,7 @@
  * }
  * </pre>
  */
-<<<<<<< HEAD
-trait FixtureFlatSpec extends FixtureSuite with ShouldVerb with MustVerb with CanVerb { thisSuite =>
-
-  private final val engine = new FixtureEngine[FixtureParam]("concurrentFixtureFlatSpecMod", "FixtureFlatSpec")
-  private final val stackDepth = 4
-  import engine._
-
-  /**
-   * Returns an <code>Informer</code> that during test execution will forward strings (and other objects) passed to its
-   * <code>apply</code> method to the current reporter. If invoked in a constructor, it
-   * will register the passed string for forwarding later during test execution. If invoked while this
-   * <code>FixtureFlatSpec</code> is being executed, such as from inside a test function, it will forward the information to
-   * the current reporter immediately. If invoked at any other time, it will
-   * throw an exception. This method can be called safely by any thread.
-   */
-  implicit protected def info: Informer = atomicInformer.get
-
-  /**
-   * Register a test with the given spec text, optional tags, and test function value that takes no arguments.
-   * An invocation of this method is called an &#8220;example.&#8221;
-   *
-   * This method will register the test for later execution via an invocation of one of the <code>execute</code>
-   * methods. The name of the test will be a concatenation of the text of all surrounding describers,
-   * from outside in, and the passed spec text, with one space placed between each item. (See the documenation
-   * for <code>testNames</code> for an example.) The resulting test name must not have been registered previously on
-   * this <code>Spec</code> instance.
-   *
-   * @param specText the specification text, which will be combined with the descText of any surrounding describers
-   * to form the test name
-   * @param methodName Method name of the caller
-   * @param testTags the optional list of tags for this test
-   * @param testFun the test function
-   * @throws DuplicateTestNameException if a test with the same name has been registered previously
-   * @throws TestRegistrationClosedException if invoked after <code>run</code> has been invoked on this suite
-   * @throws NullPointerException if <code>specText</code> or any passed test tag is <code>null</code>
-   */
-  private def registerTestToRun(specText: String, methodName: String, testTags: List[Tag], testFun: FixtureParam => Any) {
-
-    // TODO: This is what was being used before but it is wrong
-    // UPDATE: This should be correct now, to be confirmed by Bill.
-    registerTest(specText, testFun, "itCannotAppearInsideAnotherIt", "FixtureFlatSpec.scala", 
-                 methodName, stackDepth, testTags: _*)
-  }
-
-  /**
-   * Class that supports the registration of a &#8220;subject&#8221; being specified and tested via the
-   * instance referenced from <code>FixtureFlatSpec</code>'s <code>behavior</code> field.
-   *
-   * <p>
-   * This field enables syntax such as the following subject registration:
-   * </p>
-   *
-   * <pre class="stHighlight">
-   * behavior of "A Stack"
-   * ^
-   * </pre>
-   *
-   * <p>
-   * For more information and examples of the use of the <code>behavior</code> field, see the <a href="../FlatSpec.html">main documentation</a>
-   * for trait <code>FlatSpec</code>.
-   * </p>
-   */
-  protected final class BehaviorWord {
-
-    /**
-     * Supports the registration of a &#8220;subject&#8221; being specified and tested via the
-     * instance referenced from <code>FixtureFlatSpec</code>'s <code>behavior</code> field.
-     *
-     * <p>
-     * This method enables syntax such as the following subject registration:
-     * </p>
-     *
-     * <pre class="stHighlight">
-     * behavior of "A Stack"
-     *          ^
-     * </pre>
-     *
-     * <p>
-     * For more information and examples of the use of this method, see the <a href="../FlatSpec.html">main documentation</a>
-     * for trait <code>FlatSpec</code>.
-     * </p>
-     */
-    def of(description: String) {
-      // TODO: This is what was here, but it needs fixing.
-      registerFlatBranch(description, "describeCannotAppearInsideAnIt", "FixtureFlatSpec.scala", "describe", stackDepth + 2)
-    }
-  }
-
-  /**
-   * Supports the registration of a &#8220;subject&#8221; being specified and tested.
-   *
-   * <p>
-   * This field enables syntax such as the following subject registration:
-   * </p>
-   *
-   * <pre class="stHighlight">
-   * behavior of "A Stack"
-   * ^
-   * </pre>
-   *
-   * <p>
-   * For more information and examples of the use of the <code>behavior</code> field, see the <a href="../FlatSpec.html">main documentation</a>
-   * for trait <code>FlatSpec</code>.
-   * </p>
-   */
-  protected val behavior = new BehaviorWord
-
-  // TODO: Do a walk through. Are all these being used. I guess I'll find out when
-  // I document them.
-  /**
-   * Class that supports the registration of tagged tests via the <code>ItWord</code> instance
-   * referenced from <code>FixtureFlatSpec</code>'s <code>it</code> field.
-   *
-   * <p>
-   * This class enables syntax such as the following tagged test registration:
-   * </p>
-   *
-   * <pre class="stHighlight">
-   * it should "pop values in last-in-first-out order" taggedAs(SlowTest) in { ... }
-   *                                                                      ^
-   * </pre>
-   *
-   * <p>
-   * It also enables syntax such as the following registration of an ignored, tagged test:
-   * </p>
-   *
-   * <pre class="stHighlight">
-   * it should "pop values in last-in-first-out order" taggedAs(SlowTest) ignore { ... }
-   *                                                                      ^
-   * </pre>
-   *
-   * <p>
-   * In addition, it enables syntax such as the following registration of a pending, tagged test:
-   * </p>
-   *
-   * <pre class="stHighlight">
-   * it should "pop values in last-in-first-out order" taggedAs(SlowTest) is (pending)
-   *                                                                      ^
-   * </pre>
-   *
-   * <p>
-   * For more information and examples of the use of the <code>it</code> field to register tagged tests, see
-   * the <a href="../FlatSpec.html#TaggingTests">Tagging tests section</a> in the main documentation for trait <code>FlatSpec</code>.
-   * </p>
-   */
-  protected final class ItVerbStringTaggedAs(verb: String, name: String, tags: List[Tag]) {
-
-    /**
-     * Supports the registration of tagged, no-arg tests in a <code>FixtureFlatSpec</code>.
-     *
-     * <p>
-     * This method supports syntax such as the following:
-     * </p>
-     *
-     * <pre class="stHighlight">
-     * it must "pop values in last-in-first-out order" taggedAs(SlowTest) in { () => ... }
-     *                                                                    ^
-     * </pre>
-     *
-     * <p>
-     * For examples of tagged test registration, see
-     * the <a href="../FlatSpec.html#TaggingTests">Tagging tests section</a> in the main documentation for trait <code>FlatSpec</code>.
-     * </p>
-     */
-    def in(testFun: () => Any) {
-      registerTestToRun(verb + " " + name, "in", tags, new NoArgTestWrapper(testFun))
-    }
-
-    /**
-     * Supports the registration of tagged, one-arg tests (tests that take a <code>FixtureParam</code> object as a parameter) in a <code>FixtureFlatSpec</code>.
-     *
-     * <p>
-     * This method supports syntax such as the following:
-     * </p>
-     *
-     * <pre class="stHighlight">
-     * it must "pop values in last-in-first-out order" taggedAs(SlowTest) in { fixture => ... }
-     *                                                                    ^
-     * </pre>
-     *
-     * <p>
-     * For examples of tagged test registration, see
-     * the <a href="../FlatSpec.html#TaggingTests">Tagging tests section</a> in the main documentation for trait <code>FlatSpec</code>.
-     * </p>
-     */
-    def in(testFun: FixtureParam => Any) {
-      registerTestToRun(verb + " " + name, "in", tags, testFun)
-    }
-
-    /**
-     * Supports the registration of pending, tagged tests in a <code>FlatSpec</code>.
-     *
-     * <p>
-     * This method supports syntax such as the following:
-     * </p>
-     *
-     * <pre class="stHighlight">
-     * it must "pop values in last-in-first-out order" taggedAs(SlowTest) is (pending)
-     *                                                                    ^
-     * </pre>
-     *
-     * <p>
-     * For examples of pending test registration, see the <a href="../FlatSpec.html#PendingTests">Pending tests section</a> in the main documentation
-     * for trait <code>FlatSpec</code>.  And for examples of tagged test registration, see
-     * the <a href="../FlatSpec.html#TaggingTests">Tagging tests section</a> in the main documentation for trait <code>FlatSpec</code>.
-     * </p>
-     */
-    def is(testFun: => PendingNothing) {
-      registerTestToRun(verb + " " + name, "is", tags, unusedFixtureParam => testFun)
-    }
-
-    /**
-     * Supports the registration of ignored, tagged, no-arg tests in a <code>FixtureFlatSpec</code>.
-     *
-     * <p>
-     * This method supports syntax such as the following:
-     * </p>
-     *
-     * <pre class="stHighlight">
-     * it must "pop values in last-in-first-out order" taggedAs(SlowTest) ignore { () => ... }
-     *                                                                    ^
-     * </pre>
-     *
-     * <p>
-     * For examples of ignored test registration, see the <a href="../FlatSpec.html#IgnoredTests">Ignored tests section</a> in the main documentation
-     * for trait <code>FlatSpec</code>.  And for examples of tagged test registration, see
-     * the <a href="../FlatSpec.html#TaggingTests">Tagging tests section</a> in the main documentation for trait <code>FlatSpec</code>.
-     * </p>
-     */
-    def ignore(testFun: () => Any) {
-      registerTestToIgnore(verb + " " + name, "ignore", tags, new NoArgTestWrapper(testFun))
-    }
-
-    /**
-     * Supports the registration of ignored, tagged, one-arg tests (tests that take a <code>FixtureParam</code> object
-     * as a parameter) in a <code>FixtureFlatSpec</code>.
-     *
-     * <p>
-     * This method supports syntax such as the following:
-     * </p>
-     *
-     * <pre class="stHighlight">
-     * it must "pop values in last-in-first-out order" taggedAs(SlowTest) ignore { fixture => ... }
-     *                                                                    ^
-     * </pre>
-     *
-     * <p>
-     * For examples of ignored test registration, see the <a href="../FlatSpec.html#IgnoredTests">Ignored tests section</a> in the main documentation
-     * for trait <code>FlatSpec</code>.  And for examples of tagged test registration, see
-     * the <a href="../FlatSpec.html#TaggingTests">Tagging tests section</a> in the main documentation for trait <code>FlatSpec</code>.
-     * </p>
-     */
-    def ignore(testFun: FixtureParam => Any) {
-      registerTestToIgnore(verb + " " + name, "ignore", tags, testFun)
-    }
-  }
-
-  /**
-   * Class that supports test registration via the instance referenced from <code>FixtureFlatSpec</code>'s <code>it</code> field.
-   *
-   * <p>
-   * This class enables syntax such as the following test registration:
-   * </p>
-   *
-   * <pre class="stHighlight">
-   * it should "pop values in last-in-first-out order" in { ... }
-   *                                                   ^
-   * </pre>
-   *
-   * <p>
-   * It also enables syntax such as the following registration of an ignored test:
-   * </p>
-   *
-   * <pre class="stHighlight">
-   * it should "pop values in last-in-first-out order" ignore { ... }
-   *                                                   ^
-   * </pre>
-   *
-   * <p>
-   * In addition, it enables syntax such as the following registration of a pending test:
-   * </p>
-   *
-   * <pre class="stHighlight">
-   * it should "pop values in last-in-first-out order" is (pending)
-   *                                                   ^
-   * </pre>
-   *
-   * <p>
-   * And finally, it also enables syntax such as the following tagged test registration:
-   * </p>
-   *
-   * <pre class="stHighlight">
-   * it should "pop values in last-in-first-out order" taggedAs(SlowTest) in { ... }
-   *                                                   ^
-   * </pre>
-   *
-   * <p>
-   * For more information and examples of the use of the <code>it</code> field, see the <a href="FixtureFlatSpec.html">main documentation</a>
-   * for trait <code>FixtureFlatSpec</code>.
-   * </p>
-   */
-  protected final class ItVerbString(verb: String, name: String) {
-
-    /**
-     * Supports the registration of no-arg tests in a <code>FixtureFlatSpec</code>.
-     *
-     * <p>
-     * This method supports syntax such as the following:
-     * </p>
-     *
-     * <pre class="stHighlight">
-     * it must "pop values in last-in-first-out order" in { () => ... }
-     *                                                 ^
-     * </pre>
-     *
-     * <p>
-     * For examples of no-arg test registration, see the <a href="FixtureFlatSpec.html">main documentation</a>
-     * for trait <code>FixtureFlatSpec</code>.
-     * </p>
-     */
-    def in(testFun: () => Any) {
-      registerTestToRun(verb + " " + name, "in", List(), new NoArgTestWrapper(testFun))
-    }
-
-    /**
-     * Supports the registration of one-arg tests (tests that take a <code>FixtureParam</code> object as a parameter) in a <code>FixtureFlatSpec</code>.
-     *
-     * <p>
-     * This method supports syntax such as the following:
-     * </p>
-     *
-     * <pre class="stHighlight">
-     * it must "pop values in last-in-first-out order" in { fixture => ... }
-     *                                                 ^
-     * </pre>
-     *
-     * <p>
-     * For examples of one-arg test registration, see the <a href="FixtureFlatSpec.html">main documentation</a>
-     * for trait <code>FixtureFlatSpec</code>.
-     * </p>
-     */
-    def in(testFun: FixtureParam => Any) {
-      registerTestToRun(verb + " " + name, "in", List(), testFun)
-    }
-
-    /**
-     * Supports the registration of pending tests in a <code>FixtureFlatSpec</code>.
-     *
-     * <p>
-     * This method supports syntax such as the following:
-     * </p>
-     *
-     * <pre class="stHighlight">
-     * it must "pop values in last-in-first-out order" is (pending)
-     *                                                 ^
-     * </pre>
-     *
-     * <p>
-     * For examples of pending test registration, see the <a href="../FlatSpec.html#PendingTests">Pending tests section</a> in the main documentation
-     * for trait <code>FlatSpec</code>.
-     * </p>
-     */
-    def is(testFun: => PendingNothing) {
-      registerTestToRun(verb + " " + name, "is", List(), unusedFixtureParam => testFun)
-    }
-
-    /**
-     * Supports the registration of ignored no-arg tests in a <code>FixtureFlatSpec</code>.
-     *
-     * <p>
-     * This method supports syntax such as the following:
-     * </p>
-     *
-     * <pre class="stHighlight">
-     * it must "pop values in last-in-first-out order" ignore { () => ... }
-     *                                                 ^
-     * </pre>
-     *
-     * <p>
-     * For examples of ignored test registration, see the <a href="../FlatSpec.html#IgnoredTests">Ignored tests section</a> in the main documentation
-     * for trait <code>FlatSpec</code>.
-     * </p>
-     */
-    def ignore(testFun: () => Any) {
-      registerTestToIgnore(verb + " " + name, "ignore", List(), new NoArgTestWrapper(testFun))
-    }
-
-    /**
-     * Supports the registration of ignored one-arg tests (tests that take a <code>FixtureParam</code> object as a parameter) in a <code>FixtureFlatSpec</code>.
-     *
-     * <p>
-     * This method supports syntax such as the following:
-     * </p>
-     *
-     * <pre class="stHighlight">
-     * it must "pop values in last-in-first-out order" ignore { fixture => ... }
-     *                                                 ^
-     * </pre>
-     *
-     * <p>
-     * For examples of ignored test registration, see the <a href="../FlatSpec.html#IgnoredTests">Ignored tests section</a> in the main documentation
-     * for trait <code>FlatSpec</code>.
-     * </p>
-     */
-    def ignore(testFun: FixtureParam => Any) {
-      registerTestToIgnore(verb + " " + name, "ignore", List(), testFun)
-    }
-
-    /**
-     * Supports the registration of tagged tests in a <code>FixtureFlatSpec</code>.
-     *
-     * <p>
-     * This method supports syntax such as the following:
-     * </p>
-     *
-     * <pre class="stHighlight">
-     * it must "pop values in last-in-first-out order" taggedAs(SlowTest) in { ... }
-     *                                                 ^
-     * </pre>
-     *
-     * <p>
-     * For examples of tagged test registration, see the <a href="../FlatSpec.html#TaggingTests">Tagging tests section</a> in the main documentation
-     * for trait <code>FlatSpec</code>.
-     * </p>
-     */
-    def taggedAs(firstTestTag: Tag, otherTestTags: Tag*) = {
-      val tagList = firstTestTag :: otherTestTags.toList
-      new ItVerbStringTaggedAs(verb, name, tagList)
-    }
-  }
-
-  /**
-   * Class that supports test (and shared test) registration via the instance referenced from <code>FixtureFlatSpec</code>'s <code>it</code> field.
-   *
-   * <p>
-   * This class enables syntax such as the following test registration:
-   * </p>
-   *
-   * <pre class="stHighlight">
-   * it should "pop values in last-in-first-out order" in { ... }
-   * ^
-   * </pre>
-   *
-   * <p>
-   * It also enables syntax such as the following shared test registration:
-   * </p>
-   *
-   * <pre class="stHighlight">
-   * it should behave like nonEmptyStack(lastItemPushed)
-   * ^
-   * </pre>
-   *
-   * <p>
-   * For more information and examples of the use of the <code>it</code> field, see the main documentation 
-   * for trait <a href="../FlatSpec.html"><code>FlatSpec</code></a>.
-   * </p>
-   */
-  protected final class ItWord {
-
-    /**
-     * Supports the registration of tests with <code>should</code> in a <code>FixtureFlatSpec</code>.
-     *
-     * <p>
-     * This method supports syntax such as the following:
-     * </p>
-     *
-     * <pre class="stHighlight">
-     * it should "pop values in last-in-first-out order" in { ... }
-     *    ^
-     * </pre>
-     *
-     * <p>
-     * For examples of test registration, see the <a href="../FlatSpec.html">main documentation</a>
-     * for trait <code>FlatSpec</code>.
-     * </p>
-     */
-    def should(string: String) = new ItVerbString("should", string)
-
-    /**
-     * Supports the registration of tests with <code>must</code> in a <code>FixtureFlatSpec</code>.
-     *
-     * <p>
-     * This method supports syntax such as the following:
-     * </p>
-     *
-     * <pre class="stHighlight">
-     * it must "pop values in last-in-first-out order" in { ... }
-     *    ^
-     * </pre>
-     *
-     * <p>
-     * For examples of test registration, see the <a href="../FlatSpec.html">main documentation</a>
-     * for trait <code>FlatSpec</code>.
-     * </p>
-     */
-    def must(string: String) = new ItVerbString("must", string)
-
-    /**
-     * Supports the registration of tests with <code>can</code> in a <code>FixtureFlatSpec</code>.
-     *
-     * <p>
-     * This method supports syntax such as the following:
-     * </p>
-     *
-     * <pre class="stHighlight">
-     * it can "pop values in last-in-first-out order" in { ... }
-     *    ^
-     * </pre>
-     *
-     * <p>
-     * For examples of test registration, see the <a href="../FlatSpec.html">main documentation</a>
-     * for trait <code>FlatSpec</code>.
-     * </p>
-     */
-    def can(string: String) = new ItVerbString("can", string)
-
-    /**
-     * Supports the registration of shared tests with <code>should</code> in a <code>FixtureFlatSpec</code>.
-     *
-     * <p>
-     * This method supports syntax such as the following:
-     * </p>
-     *
-     * <pre class="stHighlight">
-     * it should behave like nonFullStack(stackWithOneItem)
-     *    ^
-     * </pre>
-     *
-     * <p>
-     * For examples of shared tests, see the <a href="../FlatSpec.html#SharedTests">Shared tests section</a>
-     * in the main documentation for trait <code>FlatSpec</code>.
-     * </p>
-     */
-    def should(behaveWord: BehaveWord) = behaveWord
-
-    /**
-     * Supports the registration of shared tests with <code>must</code> in a <code>FixtureFlatSpec</code>.
-     *
-     * <p>
-     * This method supports syntax such as the following:
-     * </p>
-     *
-     * <pre class="stHighlight">
-     * it must behave like nonFullStack(stackWithOneItem)
-     *    ^
-     * </pre>
-     *
-     * <p>
-     * For examples of shared tests, see the <a href="../FlatSpec.html#SharedTests">Shared tests section</a>
-     * in the main documentation for trait <code>FlatSpec</code>.
-     * </p>
-     */
-    def must(behaveWord: BehaveWord) = behaveWord
-
-    /**
-     * Supports the registration of shared tests with <code>can</code> in a <code>FixtureFlatSpec</code>.
-     *
-     * <p>
-     * This method supports syntax such as the following:
-     * </p>
-     *
-     * <pre class="stHighlight">
-     * it can behave like nonFullStack(stackWithOneItem)
-     *    ^
-     * </pre>
-     *
-     * <p>
-     * For examples of shared tests, see the <a href="../FlatSpec.html#SharedTests">Shared tests section</a>
-     * in the main documentation for trait <code>FlatSpec</code>.
-     * </p>
-     */
-    def can(behaveWord: BehaveWord) = behaveWord
-  }
-
-  /**
-   * Supports test (and shared test) registration in <code>FixtureFlatSpec</code>s.
-   *
-   * <p>
-   * This field enables syntax such as the following test registration:
-   * </p>
-   *
-   * <pre class="stHighlight">
-   * it should "pop values in last-in-first-out order" in { ... }
-   * ^
-   * </pre>
-   *
-   * <p>
-   * It also enables syntax such as the following shared test registration:
-   * </p>
-   *
-   * <pre class="stHighlight">
-   * it should behave like nonEmptyStack(lastItemPushed)
-   * ^
-   * </pre>
-   *
-   * <p>
-   * For more information and examples of the use of the <code>it</code> field, see the main documentation 
-   * for trait <a href="../FlatSpec.html"><code>FlatSpec</code></a>.
-   * </p>
-   */
-  protected val it = new ItWord
-
-  /**
-   * Class that supports registration of ignored, tagged tests via the <code>IgnoreWord</code> instance referenced
-   * from <code>FixtureFlatSpec</code>'s <code>ignore</code> field.
-   *
-   * <p>
-   * This class enables syntax such as the following registration of an ignored, tagged test:
-   * </p>
-   *
-   * <pre class="stHighlight">
-   * ignore should "pop values in last-in-first-out order" taggedAs(SlowTest) in { ... }
-   *                                                                          ^
-   * </pre>
-   *
-   * <p>
-   * In addition, it enables syntax such as the following registration of an ignored, tagged, pending test:
-   * </p>
-   *
-   * <pre class="stHighlight">
-   * ignore should "pop values in last-in-first-out order" taggedAs(SlowTest) is (pending)
-   *                                                                          ^
-   * </pre>
-   *
-   * <p>
-   * Note: the <code>is</code> method is provided for completeness and design symmetry, given there's no way
-   * to prevent changing <code>is</code> to <code>ignore</code> and marking a pending test as ignored that way.
-   * Although it isn't clear why someone would want to mark a pending test as ignored, it can be done.
-   * </p>
-   *
-   * <p>
-   * For more information and examples of the use of the <code>ignore</code> field, see
-   * the <a href="../FlatSpec.html#IgnoredTests">Ignored tests section</a>
-   * in the main documentation for trait <code>FlatSpec</code>. For examples of tagged test registration, see
-   * the <a href="../FlatSpec.html#TaggingTests">Tagging tests section</a> in the main documentation for trait <code>FlatSpec</code>.
-   * </p>
-   */
-  protected final class IgnoreVerbStringTaggedAs(verb: String, name: String, tags: List[Tag]) {
-
-    /**
-     * Supports the registration of ignored, tagged, no-arg tests in a <code>FixtureFlatSpec</code>.
-     *
-     * <p>
-     * This method supports syntax such as the following:
-     * </p>
-     *
-     * <pre class="stHighlight">
-     * ignore must "pop values in last-in-first-out order" taggedAs(SlowTest) in { () => ... }
-     *                                                                        ^
-     * </pre>
-     *
-     * <p>
-     * For examples of the registration of ignored tests, see the <a href="../FlatSpec.html#IgnoredTests">Ignored tests section</a>
-     * in the main documentation for trait <code>FlatSpec</code>. For examples of tagged test registration, see
-     * the <a href="../FlatSpec.html#TaggingTests">Tagging tests section</a> in the main documentation for trait <code>FlatSpec</code>.
-     * </p>
-     */
-    def in(testFun: () => Any) {
-      registerTestToIgnore(verb + " " + name, "in", tags, new NoArgTestWrapper(testFun))
-    }
-
-    /**
-     * Supports the registration of ignored, tagged, one-arg tests (tests that take a <code>FixtureParam</code> object as a parameter)
-     * in a <code>FixtureFlatSpec</code>.
-     *
-     * <p>
-     * This method supports syntax such as the following:
-     * </p>
-     *
-     * <pre class="stHighlight">
-     * ignore must "pop values in last-in-first-out order" taggedAs(SlowTest) in { fixture => ... }
-     *                                                                        ^
-     * </pre>
-     *
-     * <p>
-     * For examples of the registration of ignored tests, see the <a href="../FlatSpec.html#IgnoredTests">Ignored tests section</a>
-     * in the main documentation for trait <code>FlatSpec</code>. For examples of tagged test registration, see
-     * the <a href="../FlatSpec.html#TaggingTests">Tagging tests section</a> in the main documentation for trait <code>FlatSpec</code>.
-     * </p>
-     */
-    def in(testFun: FixtureParam => Any) {
-      registerTestToIgnore(verb + " " + name, "in", tags, testFun)
-    }
-
-    /**
-     * Supports the registration of ignored, tagged, pending tests in a <code>FixtureFlatSpec</code>.
-     *
-     * <p>
-     * This method supports syntax such as the following:
-     * </p>
-     *
-     * <pre class="stHighlight">
-     * ignore must "pop values in last-in-first-out order" taggedAs(SlowTest) is (pending)
-     *                                                                        ^
-     * </pre>
-     *
-     * <p>
-     * Note: this <code>is</code> method is provided for completeness and design symmetry, given there's no way
-     * to prevent changing <code>is</code> to <code>ignore</code> and marking a pending test as ignored that way.
-     * Although it isn't clear why someone would want to mark a pending test as ignored, it can be done.
-     * </p>
-     *
-     * <p>
-     * For examples of pending test registration, see the <a href="../FlatSpec.html#PendingTests">Pending tests section</a> in the main documentation
-     * for trait <code>FlatSpec</code>.  For examples of the registration of ignored tests,
-     * see the <a href="../FlatSpec.html#IgnoredTests">Ignored tests section</a>
-     * in the main documentation for trait <code>FlatSpec</code>. For examples of tagged test registration, see
-     * the <a href="../FlatSpec.html#TaggingTests">Tagging tests section</a> in the main documentation for trait <code>FlatSpec</code>.
-     * </p>
-     */
-    def is(testFun: => PendingNothing) {
-      registerTestToIgnore(verb + " " + name, "is", tags, unusedFixtureParam => testFun)
-    }
-  }
-
-  /**
-   * Class that supports registration of ignored tests via the <code>IgnoreWord</code> instance referenced
-   * from <code>FixtureFlatSpec</code>'s <code>ignore</code> field.
-   *
-   * <p>
-   * This class enables syntax such as the following registration of an ignored test:
-   * </p>
-   *
-   * <pre class="stHighlight">
-   * ignore should "pop values in last-in-first-out order" in { ... }
-   *                                                       ^
-   * </pre>
-   *
-   * <p>
-   * In addition, it enables syntax such as the following registration of an ignored, pending test:
-   * </p>
-   *
-   * <pre class="stHighlight">
-   * ignore should "pop values in last-in-first-out order" is (pending)
-   *                                                       ^
-   * </pre>
-   *
-   * Note: the <code>is</code> method is provided for completeness and design symmetry, given there's no way
-   * to prevent changing <code>is</code> to <code>ignore</code> and marking a pending test as ignored that way.
-   * Although it isn't clear why someone would want to mark a pending test as ignored, it can be done.
-   * </p>
-   *
-   * <p>
-   * And finally, it also enables syntax such as the following ignored, tagged test registration:
-   * </p>
-   *
-   * <pre class="stHighlight">
-   * ignore should "pop values in last-in-first-out order" taggedAs(SlowTest) in { ... }
-   *                                                       ^
-   * </pre>
-   *
-   * <p>
-   * <p>
-   * For more information and examples of the use of the <code>ignore</code> field, see the <a href="../FlatSpec.html#IgnoredTests">Ignored tests section</a>
-   * in the main documentation for trait <code>FlatSpec</code>.
-   * </p>
-   */
-  protected final class IgnoreVerbString(verb: String, name: String) {
-
-    /**
-     * Supports the registration of ignored, no-arg tests in a <code>FixtureFlatSpec</code>.
-     *
-     * <p>
-     * This method supports syntax such as the following:
-     * </p>
-     *
-     * <pre class="stHighlight">
-     * ignore must "pop values in last-in-first-out order" in { () => ... }
-     *                                                     ^
-     * </pre>
-     *
-     * <p>
-     * For examples of the registration of ignored tests, see the <a href="../FlatSpec.html#IgnoredTests">Ignored tests section</a>
-     * in the main documentation for trait <code>FlatSpec</code>.
-     * </p>
-     */
-    def in(testFun: () => Any) {
-      registerTestToIgnore(verb + " " + name, "in", List(), new NoArgTestWrapper(testFun))
-    }
-     
-    /**
-     * Supports the registration of ignored, one-arg tests (tests that take a <code>FixtureParam</code> object
-     * as a parameter) in a <code>FixtureFlatSpec</code>.
-     *
-     * <p>
-     * This method supports syntax such as the following:
-     * </p>
-     *
-     * <pre class="stHighlight">
-     * ignore must "pop values in last-in-first-out order" in { fixture => ... }
-     *                                                     ^
-     * </pre>
-     *
-     * <p>
-     * For examples of the registration of ignored tests, see the <a href="../FlatSpec.html#IgnoredTests">Ignored tests section</a>
-     * in the main documentation for trait <code>FlatSpec</code>.
-     * </p>
-     */
-    def in(testFun: FixtureParam => Any) {
-      registerTestToIgnore(verb + " " + name, "in", List(), testFun)
-    }
-
-    /**
-     * Supports the registration of ignored, pending tests in a <code>FixtureFlatSpec</code>.
-     *
-     * <p>
-     * This method supports syntax such as the following:
-     * </p>
-     *
-     * <pre class="stHighlight">
-     * ignore must "pop values in last-in-first-out order" is (pending)
-     *                                                     ^
-     * </pre>
-     *
-     * <p>
-     * Note: this <code>is</code> method is provided for completeness and design symmetry, given there's no way
-     * to prevent changing <code>is</code> to <code>ignore</code> and marking a pending test as ignored that way.
-     * Although it isn't clear why someone would want to mark a pending test as ignored, it can be done.
-     * </p>
-     *
-     * <p>
-     * For examples of pending test registration, see the <a href="../FlatSpec.html#PendingTests">Pending tests section</a> in the main documentation
-     * for trait <code>FlatSpec</code>.  For examples of the registration of ignored tests,
-     * see the <a href="../FlatSpec.html#IgnoredTests">Ignored tests section</a>
-     * in the main documentation for trait <code>FlatSpec</code>.
-     * </p>
-     */
-    def is(testFun: => PendingNothing) {
-      registerTestToIgnore(verb + " " + name, "is", List(), unusedFixtureParam => testFun)
-    }
-
-    /**
-     * Supports the registration of ignored, tagged tests in a <code>FixtureFlatSpec</code>.
-     *
-     * <p>
-     * This method supports syntax such as the following:
-     * </p>
-     *
-     * <pre class="stHighlight">
-     * ignore must "pop values in last-in-first-out order" taggedAs(SlowTest) in { ... }
-     *                                                     ^
-     * </pre>
-     *
-     * <p>
-     * For examples of tagged test registration, see the <a href="../FlatSpec.html#TaggingTests">Tagging tests section</a> in the main documentation
-     * for trait <code>FlatSpec</code>.  For examples of the registration of ignored tests,
-     * see the <a href="../FlatSpec.html#IgnoredTests">Ignored tests section</a>
-     * in the main documentation for trait <code>FlatSpec</code>.
-     * </p>
-     */
-    def taggedAs(firstTestTag: Tag, otherTestTags: Tag*) = {
-      val tagList = firstTestTag :: otherTestTags.toList
-      new IgnoreVerbStringTaggedAs(verb, name, tagList)
-    }
-  }
-
-  /**
-   * Class that supports registration of ignored tests via the instance referenced from <code>FixtureFlatSpec</code>'s <code>ignore</code> field.
-   *
-   * <p>
-   * This class enables syntax such as the following registration of an ignored test:
-   * </p>
-   *
-   * <pre class="stHighlight">
-   * ignore should "pop values in last-in-first-out order" in { ... }
-   * ^
-   * </pre>
-   *
-   * <p>
-   * For more information and examples of the use of the <code>ignore</code> field, see <a href="../FlatSpec.html#IgnoredTests">Ignored tests section</a>
-   * in the main documentation for this trait.
-   * </p>
-   */
-  protected final class IgnoreWord {
-
-    /**
-     * Supports the registration of ignored tests with <code>should</code> in a <code>FixtureFlatSpec</code>.
-     *
-     * <p>
-     * This method supports syntax such as the following:
-     * </p>
-     *
-     * <pre class="stHighlight">
-     * ignore should "pop values in last-in-first-out order" in { ... }
-     *        ^
-     * </pre>
-     *
-     * <p>
-     * For more information and examples of the use of the <code>ignore</code> field, see <a href="../FlatSpec.html#IgnoredTests">Ignored tests section</a>
-     * in the main documentation for trait <code>FlatSpec</code>.
-     * </p>
-     */
-    def should(string: String) = new IgnoreVerbString("should", string)
-
-    /**
-     * Supports the registration of ignored tests with <code>must</code> in a <code>FixtureFlatSpec</code>.
-     *
-     * <p>
-     * This method supports syntax such as the following:
-     * </p>
-     *
-     * <pre class="stHighlight">
-     * ignore must "pop values in last-in-first-out order" in { ... }
-     *        ^
-     * </pre>
-     *
-     * <p>
-     * For more information and examples of the use of the <code>ignore</code> field, see <a href="../FlatSpec.html#IgnoredTests">Ignored tests section</a>
-     * in the main documentation for trait <code>FlatSpec</code>.
-     * </p>
-     */
-    def must(string: String) = new IgnoreVerbString("must", string)
-
-    /**
-     * Supports the registration of ignored tests with <code>can</code> in a <code>FixtureFlatSpec</code>.
-     *
-     * <p>
-     * This method supports syntax such as the following:
-     * </p>
-     *
-     * <pre class="stHighlight">
-     * ignore can "pop values in last-in-first-out order" in { ... }
-     *        ^
-     * </pre>
-     *
-     * <p>
-     * For more information and examples of the use of the <code>ignore</code> field, see <a href="../FlatSpec.html#IgnoredTests">Ignored tests section</a>
-     * in the main documentation for trait <code>FlatSpec</code>.
-     * </p>
-     */
-    def can(string: String) = new IgnoreVerbString("can", string)
-  }
-
-  /**
-   * Supports registration of ignored tests in <code>FixtureFlatSpec</code>s.
-   *
-   * <p>
-   * This field enables syntax such as the following registration of an ignored test:
-   * </p>
-   *
-   * <pre class="stHighlight">
-   * ignore should "pop values in last-in-first-out order" in { ... }
-   * ^
-   * </pre>
-   *
-   * <p>
-   * For more information and examples of the use of the <code>ignore</code> field, see the
-   * <a href="../FlatSpec.html#IgnoredTests">Ignored tests section</a> in the main documentation for trait <code>FlatSpec</code>.
-   * </p>
-   */
-  protected val ignore = new IgnoreWord
-
-  /**
-   * Class that supports test registration in shorthand form.
-   *
-   * <p>
-   * For example, this class enables syntax such as the following test registration
-   * in shorthand form:
-   * </p>
-   *
-   * <pre class="stHighlight">
-   * "A Stack (when empty)" should "be empty" in { ... }
-   *                                          ^
-   * </pre>
-   *
-   * <p>
-   * This class also enables syntax such as the following ignored test registration
-   * in shorthand form:
-   * </p>
-   *
-   * <pre class="stHighlight">
-   * "A Stack (when empty)" should "be empty" ignore { ... }
-   *                                          ^
-   * </pre>
-   *
-   * <p>
-   * This class is used via an implicit conversion (named <code>convertToInAndIgnoreMethods</code>)
-   * from <code>ResultOfStringPassedToVerb</code>. The <code>ResultOfStringPassedToVerb</code> class
-   * does not declare any methods named <code>in</code>, because the
-   * type passed to <code>in</code> differs in a <code>FlatSpec</code> and a <code>FixtureFlatSpec</code>.
-   * A <code>FixtureFlatSpec</code> needs two <code>in</code> methods, one that takes a no-arg
-   * test function and another that takes a one-arg test function (a test that takes a
-   * <code>FixtureParam</code> as its parameter). By constrast, a <code>FlatSpec</code> needs
-   * only one <code>in</code> method that takes a by-name parameter. As a result,
-   * <code>FlatSpec</code> and <code>FixtureFlatSpec</code> each provide an implicit conversion
-   * from <code>ResultOfStringPassedToVerb</code> to a type that provides the appropriate
-   * <code>in</code> methods.
-   * </p>
-   *
-   * @author Bill Venners
-   */
-  protected final class InAndIgnoreMethods(resultOfStringPassedToVerb: ResultOfStringPassedToVerb) {
-
-    import resultOfStringPassedToVerb.verb
-    import resultOfStringPassedToVerb.rest
-
-    /**
-     * Supports the registration of no-arg tests in shorthand form.
-     *
-     * <p>
-     * This method supports syntax such as the following:
-     * </p>
-     *
-     * <pre class="stHighlight">
-     * "A Stack" must "pop values in last-in-first-out order" in { () => ... }
-     *                                                        ^
-     * </pre>
-     *
-     * <p>
-     * For examples of test registration, see the <a href="FixtureFlatSpec.html">main documentation</a>
-     * for trait <code>FixtureFlatSpec</code>.
-     * </p>
-     */
-    def in(testFun: () => Any) {
-      registerTestToRun(verb + " " + rest, "in", List(), new NoArgTestWrapper(testFun))
-    }
-
-    /**
-     * Supports the registration of ignored, no-arg tests in shorthand form.
-     *
-     * <p>
-     * This method supports syntax such as the following:
-     * </p>
-     *
-     * <pre class="stHighlight">
-     * "A Stack" must "pop values in last-in-first-out order" ignore { () => ... }
-     *                                                        ^
-     * </pre>
-     *
-     * <p>
-     * For examples of ignored test registration, see the <a href="../FlatSpec.html#IgnoredTests">Ignored tests section</a>
-     * in the main documentation for trait <code>FlatSpec</code>.
-     * </p>
-     */
-    def ignore(testFun: () => Any) {
-      registerTestToIgnore(verb + " " + rest, "ignore", List(), new NoArgTestWrapper(testFun))
-    }
-
-    /**
-     * Supports the registration of one-arg tests (tests that take a <code>FixtureParam</code> parameter) in shorthand form.
-     *
-     * <p>
-     * This method supports syntax such as the following:
-     * </p>
-     *
-     * <pre class="stHighlight">
-     * "A Stack" must "pop values in last-in-first-out order" in { fixture => ... }
-     *                                                        ^
-     * </pre>
-     *
-     * <p>
-     * For examples of test registration, see the <a href="FixtureFlatSpec.html">main documentation</a>
-     * for trait <code>FixtureFlatSpec</code>.
-     * </p>
-     */
-    def in(testFun: FixtureParam => Any) {
-      registerTestToRun(verb + " " + rest, "in", List(), testFun)
-    }
-
-    /**
-     * Supports the registration of ignored, one-arg tests (tests that take a <code>FixtureParam</code> parameter) in shorthand form.
-     *
-     * <p>
-     * This method supports syntax such as the following:
-     * </p>
-     *
-     * <pre class="stHighlight">
-     * "A Stack" must "pop values in last-in-first-out order" ignore { fixture => ... }
-     *                                                        ^
-     * </pre>
-     *
-     * <p>
-     * For examples of ignored test registration, see the <a href="../FlatSpec.html#IgnoredTests">Ignored tests section</a>
-     * in the main documentation for trait <code>FlatSpec</code>.
-     * </p>
-     */
-    def ignore(testFun: FixtureParam => Any) {
-      registerTestToIgnore(verb + " " + rest, "ignore", List(), testFun)
-    }
-  }
-
-  /**
-   * Implicitly converts an object of type <code>ResultOfStringPassedToVerb</code> to an
-   * <code>InAndIgnoreMethods</code>, to enable <code>in</code> and <code>ignore</code>
-   * methods to be invokable on that object.
-   */
-  protected implicit def convertToInAndIgnoreMethods(resultOfStringPassedToVerb: ResultOfStringPassedToVerb) =
-    new InAndIgnoreMethods(resultOfStringPassedToVerb)
-
-  /**
-   * Class that supports tagged test registration in shorthand form.
-   *
-   * <p>
-   * For example, this class enables syntax such as the following tagged test registration
-   * in shorthand form:
-   * </p>
-   *
-   * <pre class="stHighlight">
-   * "A Stack (when empty)" should "be empty" taggedAs() in { ... }
-   *                                                     ^
-   * </pre>
-   *
-   * <p>
-   * This class also enables syntax such as the following tagged, ignored test registration
-   * in shorthand form:
-   * </p>
-   *
-   * <pre class="stHighlight">
-   * "A Stack (when empty)" should "be empty" taggedAs(SlowTest) ignore { ... }
-   *                                                             ^
-   * </pre>
-   *
-   * <p>
-   * This class is used via an implicit conversion (named <code>convertToInAndIgnoreMethodsAfterTaggedAs</code>)
-   * from <code>ResultOfTaggedAsInvocation</code>. The <code>ResultOfTaggedAsInvocation</code> class
-   * does not declare any methods named <code>in</code>, because the
-   * type passed to <code>in</code> differs in a <code>FlatSpec</code> and a <code>FixtureFlatSpec</code>.
-   * A <code>FixtureFlatSpec</code> needs two <code>in</code> methods, one that takes a no-arg
-   * test function and another that takes a one-arg test function (a test that takes a
-   * <code>FixtureParam</code> as its parameter). By constrast, a <code>FlatSpec</code> needs
-   * only one <code>in</code> method that takes a by-name parameter. As a result,
-   * <code>FlatSpec</code> and <code>FixtureFlatSpec</code> each provide an implicit conversion
-   * from <code>ResultOfTaggedAsInvocation</code> to a type that provides the appropriate
-   * <code>in</code> methods.
-   * </p>
-   *
-   * @author Bill Venners
-   */
-  protected final class InAndIgnoreMethodsAfterTaggedAs(resultOfTaggedAsInvocation: ResultOfTaggedAsInvocation) {
-
-    import resultOfTaggedAsInvocation.verb
-    import resultOfTaggedAsInvocation.rest
-    import resultOfTaggedAsInvocation.{tags => tagsList}
-
-    /**
-     * Supports the registration of tagged, no-arg tests in shorthand form.
-     *
-     * <p>
-     * This method supports syntax such as the following:
-     * </p>
-     *
-     * <pre class="stHighlight">
-     * "A Stack" must "pop values in last-in-first-out order" taggedAs(SlowTest) in { () => ... }
-     *                                                                           ^
-     * </pre>
-     *
-     * <p>
-     * For examples of tagged test registration, see the <a href="../FlatSpec.html#TaggingTests">Tagging tests section</a>
-     * in the main documentation for trait <code>FlatSpec</code>.
-     * </p>
-     */
-    def in(testFun: () => Any) {
-      registerTestToRun(verb + " " + rest, "in", tagsList, new NoArgTestWrapper(testFun))
-    }
-
-    /**
-     * Supports the registration of tagged, ignored, no-arg tests in shorthand form.
-     *
-     * <p>
-     * This method supports syntax such as the following:
-     * </p>
-     *
-     * <pre class="stHighlight">
-     * "A Stack" must "pop values in last-in-first-out order" taggedAs(SlowTest) ignore { () => ... }
-     *                                                                           ^
-     * </pre>
-     *
-     * <p>
-     * For examples of ignored test registration, see the <a href="../FlatSpec.html#IgnoredTests">Ignored tests section</a>
-     * in the main documentation for trait <code>FlatSpec</code>.
-     * For examples of tagged test registration, see the <a href="../FlatSpec.html#TaggingTests">Tagging tests section</a>
-     * in the main documentation for trait <code>FlatSpec</code>.
-     * </p>
-     */
-    def ignore(testFun: () => Any) {
-      registerTestToIgnore(verb + " " + rest, "ignore", tagsList, new NoArgTestWrapper(testFun))
-    }
-
-    /**
-     * Supports the registration of tagged, one-arg tests (tests that take a <code>FixtureParam</code> parameter) in shorthand form.
-     *
-     * <p>
-     * This method supports syntax such as the following:
-     * </p>
-     *
-     * <pre class="stHighlight">
-     * "A Stack" must "pop values in last-in-first-out order" taggedAs(SlowTest) in { fixture => ... }
-     *                                                                           ^
-     * </pre>
-     *
-     * <p>
-     * For examples of tagged test registration, see the <a href="../FlatSpec.html#TaggingTests">Tagging tests section</a>
-     * in the main documentation for trait <code>FlatSpec</code>.
-     * </p>
-     */
-    def in(testFun: FixtureParam => Any) {
-      registerTestToRun(verb + " " + rest, "in", tagsList, testFun)
-    }
-
-    /**
-     * Supports the registration of tagged, ignored, one-arg tests (tests that take a <code>FixtureParam</code> parameter) in shorthand form.
-     *
-     * <p>
-     * This method supports syntax such as the following:
-     * </p>
-     *
-     * <pre class="stHighlight">
-     * "A Stack" must "pop values in last-in-first-out order" taggedAs(SlowTest) ignore { fixture => ... }
-     *                                                                           ^
-     * </pre>
-     *
-     * <p>
-     * For examples of ignored test registration, see the <a href="../FlatSpec.html#IgnoredTests">Ignored tests section</a>
-     * in the main documentation for trait <code>FlatSpec</code>.
-     * For examples of tagged test registration, see the <a href="../FlatSpec.html#TaggingTests">Tagging tests section</a>
-     * in the main documentation for trait <code>FlatSpec</code>.
-     * </p>
-     */
-    def ignore(testFun: FixtureParam => Any) {
-      registerTestToIgnore(verb + " " + rest, "ignore", tagsList, testFun)
-    }
-  }
-
-  /**
-   * Implicitly converts an object of type <code>ResultOfTaggedAsInvocation</code> to an
-   * <code>InAndIgnoreMethodsAfterTaggedAs</code>, to enable <code>in</code> and <code>ignore</code>
-   * methods to be invokable on that object.
-   */
-  protected implicit def convertToInAndIgnoreMethodsAfterTaggedAs(resultOfTaggedAsInvocation: ResultOfTaggedAsInvocation) =
-    new InAndIgnoreMethodsAfterTaggedAs(resultOfTaggedAsInvocation)
-
-  /**
-   * Supports the shorthand form of test registration.
-   *
-   * <p>
-   * For example, this method enables syntax such as the following:
-   * </p>
-   *
-   * <pre class="stHighlight">
-   * "A Stack (when empty)" should "be empty" in { ... }
-   *                        ^
-   * </pre>
-   *
-   * <p>
-   * This function is passed as an implicit parameter to a <code>should</code> method
-   * provided in <code>ShouldVerb</code>, a <code>must</code> method
-   * provided in <code>MustVerb</code>, and a <code>can</code> method
-   * provided in <code>CanVerb</code>. When invoked, this function registers the
-   * subject description (the first parameter to the function) and returns a <code>ResultOfStringPassedToVerb</code>
-   * initialized with the verb and rest parameters (the second and third parameters to
-   * the function, respectively).
-   * </p>
-   */
-  protected implicit val shorthandTestRegistrationFunction: (String, String, String) => ResultOfStringPassedToVerb = {
-    (subject, verb, rest) => {
-      behavior.of(subject)
-      new ResultOfStringPassedToVerb(verb, rest) {
-        def is(testFun: => PendingNothing) {
-          registerTestToRun(verb + " " + rest, "is", List(), unusedFixtureParam => testFun)
-        }
-        def taggedAs(firstTestTag: Tag, otherTestTags: Tag*) = {
-          val tagList = firstTestTag :: otherTestTags.toList
-          new ResultOfTaggedAsInvocation(verb, rest, tagList) {
-            // "A Stack" must "test this" taggedAs(mytags.SlowAsMolasses) is (pending)
-            //                                                            ^
-            def is(testFun: => PendingNothing) {
-              registerTestToRun(verb + " " + rest, "is", tags, new NoArgTestWrapper(testFun _))
-            }
-          }
-        }
-      }
-    }
-  }
-
-  // TODO: Get rid of unusedfixture, and use NoArgTestFunction instead
-
-  /**
-   * Supports the shorthand form of shared test registration.
-   *
-   * <p>
-   * For example, this method enables syntax such as the following:
-   * </p>
-   *
-   * <pre class="stHighlight">
-   * "A Stack (with one item)" should behave like nonEmptyStack(stackWithOneItem, lastValuePushed)
-   *                           ^
-   * </pre>
-   *
-   * <p>
-   * This function is passed as an implicit parameter to a <code>should</code> method
-   * provided in <code>ShouldVerb</code>, a <code>must</code> method
-   * provided in <code>MustVerb</code>, and a <code>can</code> method
-   * provided in <code>CanVerb</code>. When invoked, this function registers the
-   * subject description (the  parameter to the function) and returns a <code>BehaveWord</code>.
-   * </p>
-   */
-  protected implicit val shorthandSharedTestRegistrationFunction: (String) => BehaveWord = {
-    (left) => {
-      behavior.of(left)
-      new BehaveWord
-    }
-  }
-
-  /**
-   * Register a test to ignore, which has the given spec text, optional tags, and test function value that takes no arguments.
-   * This method will register the test for later ignoring via an invocation of one of the <code>execute</code>
-   * methods. This method exists to make it easy to ignore an existing test by changing the call to <code>it</code>
-   * to <code>ignore</code> without deleting or commenting out the actual test code. The test will not be executed, but a
-   * report will be sent that indicates the test was ignored. The name of the test will be a concatenation of the text of all surrounding describers,
-   * from outside in, and the passed spec text, with one space placed between each item. (See the documenation
-   * for <code>testNames</code> for an example.) The resulting test name must not have been registered previously on
-   * this <code>Spec</code> instance.
-   *
-   * @param specText the specification text, which will be combined with the descText of any surrounding describers
-   * to form the test name
-   * @param methodName Method name of the caller
-   * @param testTags the optional list of tags for this test
-   * @param testFun the test function
-   * @throws DuplicateTestNameException if a test with the same name has been registered previously
-   * @throws TestRegistrationClosedException if invoked after <code>run</code> has been invoked on this suite
-   * @throws NullPointerException if <code>specText</code> or any passed test tag is <code>null</code>
-   */
-  private def registerTestToIgnore(specText: String, methodName: String, testTags: List[Tag], testFun: FixtureParam => Any) {
-
-    // TODO: This is how these were, but it needs attention. Mentions "it".
-    registerIgnoredTest(specText, testFun, "ignoreCannotAppearInsideAnIt", "FixtureFlatSpec.scala", methodName, stackDepth, testTags: _*)
-  }
-
-  /**
-   * A <code>Map</code> whose keys are <code>String</code> tag names to which tests in this <code>Spec</code> belong, and values
-   * the <code>Set</code> of test names that belong to each tag. If this <code>FlatSpec</code> contains no tags, this method returns an empty <code>Map</code>.
-   *
-   * <p>
-   * This trait's implementation returns tags that were passed as strings contained in <code>Tag</code> objects passed to
-   * methods <code>test</code> and <code>ignore</code>.
-   * </p>
-   */
-  override def tags: Map[String, Set[String]] = atomic.get.tagsMap
-
-  /**
-   * Run a test. This trait's implementation runs the test registered with the name specified by
-   * <code>testName</code>. Each test's name is a concatenation of the text of all describers surrounding a test,
-   * from outside in, and the test's  spec text, with one space placed between each item. (See the documenation
-   * for <code>testNames</code> for an example.)
-   *
-   * @param testName the name of one test to execute.
-   * @param reporter the <code>Reporter</code> to which results will be reported
-   * @param stopper the <code>Stopper</code> that will be consulted to determine whether to stop execution early.
-   * @param configMap a <code>Map</code> of properties that can be used by this <code>Spec</code>'s executing tests.
-   * @throws NullPointerException if any of <code>testName</code>, <code>reporter</code>, <code>stopper</code>, or <code>configMap</code>
-   *     is <code>null</code>.
-   */
-  protected override def runTest(testName: String, reporter: Reporter, stopper: Stopper, configMap: Map[String, Any], tracker: Tracker) {
-
-    def invokeWithFixture(theTest: TestLeaf) {
-      theTest.testFun match {
-        case wrapper: NoArgTestWrapper[_] =>
-          withFixture(new FixturelessTestFunAndConfigMap(testName, wrapper.test, configMap))
-        case fun => withFixture(new TestFunAndConfigMap(testName, fun, configMap))
-      }
-    }
-
-    runTestImpl(thisSuite, testName, reporter, stopper, configMap, tracker, true, invokeWithFixture)
-  }
-
-  /**
-   * <p>
-   * Run zero to many of this <code>Spec</code>'s tests.
-   * </p>
-   *
-   * <p>
-   * This method takes a <code>testName</code> parameter that optionally specifies a test to invoke.
-   * If <code>testName</code> is <code>Some</code>, this trait's implementation of this method
-   * invokes <code>runTest</code> on this object, passing in:
-   * </p>
-   *
-   * <ul>
-   * <li><code>testName</code> - the <code>String</code> value of the <code>testName</code> <code>Option</code> passed
-   *   to this method</li>
-   * <li><code>reporter</code> - the <code>Reporter</code> passed to this method, or one that wraps and delegates to it</li>
-   * <li><code>stopper</code> - the <code>Stopper</code> passed to this method, or one that wraps and delegates to it</li>
-   * <li><code>configMap</code> - the <code>configMap</code> passed to this method, or one that wraps and delegates to it</li>
-   * </ul>
-   *
-   * <p>
-   * This method takes a <code>Set</code> of tag names that should be included (<code>tagsToInclude</code>), and a <code>Set</code>
-   * that should be excluded (<code>tagsToExclude</code>), when deciding which of this <code>Suite</code>'s tests to execute.
-   * If <code>tagsToInclude</code> is empty, all tests will be executed
-   * except those those belonging to tags listed in the <code>tagsToExclude</code> <code>Set</code>. If <code>tagsToInclude</code> is non-empty, only tests
-   * belonging to tags mentioned in <code>tagsToInclude</code>, and not mentioned in <code>tagsToExclude</code>
-   * will be executed. However, if <code>testName</code> is <code>Some</code>, <code>tagsToInclude</code> and <code>tagsToExclude</code> are essentially ignored.
-   * Only if <code>testName</code> is <code>None</code> will <code>tagsToInclude</code> and <code>tagsToExclude</code> be consulted to
-   * determine which of the tests named in the <code>testNames</code> <code>Set</code> should be run. For more information on trait tags, see the main documentation for this trait.
-   * </p>
-   *
-   * <p>
-   * If <code>testName</code> is <code>None</code>, this trait's implementation of this method
-   * invokes <code>testNames</code> on this <code>Suite</code> to get a <code>Set</code> of names of tests to potentially execute.
-   * (A <code>testNames</code> value of <code>None</code> essentially acts as a wildcard that means all tests in
-   * this <code>Suite</code> that are selected by <code>tagsToInclude</code> and <code>tagsToExclude</code> should be executed.)
-   * For each test in the <code>testName</code> <code>Set</code>, in the order
-   * they appear in the iterator obtained by invoking the <code>elements</code> method on the <code>Set</code>, this trait's implementation
-   * of this method checks whether the test should be run based on the <code>tagsToInclude</code> and <code>tagsToExclude</code> <code>Set</code>s.
-   * If so, this implementation invokes <code>runTest</code>, passing in:
-   * </p>
-   *
-   * <ul>
-   * <li><code>testName</code> - the <code>String</code> name of the test to run (which will be one of the names in the <code>testNames</code> <code>Set</code>)</li>
-   * <li><code>reporter</code> - the <code>Reporter</code> passed to this method, or one that wraps and delegates to it</li>
-   * <li><code>stopper</code> - the <code>Stopper</code> passed to this method, or one that wraps and delegates to it</li>
-   * <li><code>configMap</code> - the <code>configMap</code> passed to this method, or one that wraps and delegates to it</li>
-   * </ul>
-   *
-   * @param testName an optional name of one test to execute. If <code>None</code>, all relevant tests should be executed.
-   *                 I.e., <code>None</code> acts like a wildcard that means execute all relevant tests in this <code>Spec</code>.
-   * @param reporter the <code>Reporter</code> to which results will be reported
-   * @param stopper the <code>Stopper</code> that will be consulted to determine whether to stop execution early.
-   * @param tagsToInclude a <code>Set</code> of <code>String</code> tag names to include in the execution of this <code>Spec</code>
-   * @param tagsToExclude a <code>Set</code> of <code>String</code> tag names to exclude in the execution of this <code>Spec</code>
-   * @param configMap a <code>Map</code> of key-value pairs that can be used by this <code>Spec</code>'s executing tests.
-   * @throws NullPointerException if any of <code>testName</code>, <code>reporter</code>, <code>stopper</code>, <code>tagsToInclude</code>,
-   *     <code>tagsToExclude</code>, or <code>configMap</code> is <code>null</code>.
-   */
-  protected override def runTests(testName: Option[String], reporter: Reporter, stopper: Stopper, filter: Filter,
-      configMap: Map[String, Any], distributor: Option[Distributor], tracker: Tracker) {
-
-
-    runTestsImpl(thisSuite, testName, reporter, stopper, filter, configMap, distributor, tracker, info, true, runTest)
-  }
-
-  /**
-   * An immutable <code>Set</code> of test names. If this <code>FixtureFlatSpec</code> contains no tests, this method returns an
-   * empty <code>Set</code>.
-   *
-   * <p>
-   * This trait's implementation of this method will return a set that contains the names of all registered tests. The set's
-   * iterator will return those names in the order in which the tests were registered. Each test's name is composed
-   * of the concatenation of the text of each surrounding describer, in order from outside in, and the text of the
-   * example itself, with all components separated by a space.
-   * </p>
-   */
-  override def testNames: Set[String] = {
-    // I'm returning a ListSet here so that they tests will be run in registration order
-    ListSet(atomic.get.testNamesList.toArray: _*)
-  }
-
-  override def run(testName: Option[String], reporter: Reporter, stopper: Stopper, filter: Filter,
-      configMap: Map[String, Any], distributor: Option[Distributor], tracker: Tracker) {
-
-
-    runImpl(thisSuite, testName, reporter, stopper, filter, configMap, distributor, tracker, super.run)
-  }
-
-  /**
-   * Supports shared test registration in <code>FixtureFlatSpec</code>s.
-   *
-   * <p>
-   * This field supports syntax such as the following:
-   * </p>
-   *
-   * <pre class="stHighlight">
-   * it should behave like nonFullStack(stackWithOneItem)
-   *           ^
-   * </pre>
-   *
-   * <p>
-   * For more information and examples of the use of <code>behave</code>, see the <a href="../FlatSpec.html#SharedTests">Shared tests section</a>
-   * in the main documentation for trait <code>FlatSpec</code>.
-   * </p>
-   */
-  protected val behave = new BehaveWord
-=======
 @deprecated("Please use org.scalatest.fixture.FlatSpec instead.")
 trait FixtureFlatSpec extends FlatSpec {
   override protected[scalatest] val fileName = "FixtureFlatSpec.scala"
->>>>>>> ff22c1e6
 }