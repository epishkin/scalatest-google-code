/*
 * Copyright 2001-2008 Artima, Inc.
 *
 * Licensed under the Apache License, Version 2.0 (the "License");
 * you may not use this file except in compliance with the License.
 * You may obtain a copy of the License at
 *
 *     http://www.apache.org/licenses/LICENSE-2.0
 *
 * Unless required by applicable law or agreed to in writing, software
 * distributed under the License is distributed on an "AS IS" BASIS,
 * WITHOUT WARRANTIES OR CONDITIONS OF ANY KIND, either express or implied.
 * See the License for the specific language governing permissions and
 * limitations under the License.
 */
package org.scalatest.matchers

import org.scalatest._
import org.scalatest.prop.Checkers
import org.scalacheck._
import Arbitrary._
import Prop._
import org.junit.runner.RunWith
import org.scalatest.junit.JUnitRunner

<<<<<<< HEAD
@RunWith(classOf[JUnitRunner])
class ShouldEqualSpec extends Spec with ShouldMatchers with Checkers with ReturnsNormallyThrowsAssertion {
=======
class ShouldEqualSpec extends FunSpec with ShouldMatchers with Checkers with ReturnsNormallyThrowsAssertion {
>>>>>>> ff22c1e6

  // Checking for equality with "equal"
  describe("The equal token") {

    it("should do nothing when equal") {
      1 should equal (1)

      // objects should equal themselves
      check((s: String) => returnsNormally(s should equal (s)))
      check((i: Int) => returnsNormally(i should equal (i)))

      // a string should equal another string with the same value
      check((s: String) => returnsNormally(s should equal (new String(s))))
    }

    it("should do nothing when not equal and used with not") {
      1 should not { equal (2) }
      1 should not equal (2)

      // unequal objects should not equal each other
      check((s: String, t: String) => s != t ==> returnsNormally(s should not { equal (t) }))
      check((s: String, t: String) => s != t ==> returnsNormally(s should not equal (t)))
    }

    it("should do nothing when equal and used in a logical-and expression") {
      1 should (equal (1) and equal (2 - 1))
    }

    it("should do nothing when equal and used in multi-part logical expressions") {

        // Just to make sure these work strung together
        1 should (equal (1) and equal (1) and equal (1) and equal (1))
        1 should (equal (1) and equal (1) or equal (1) and equal (1) or equal (1))
        1 should (
            equal (1) and
            equal (1) or
            equal (1) and
            equal (1) or
            equal (1)
        )
    }

    it("should do nothing when equal and used in a logical-or expression") {
      1 should { equal (1) or equal (2 - 1) }
    }

    it("should do nothing when not equal and used in a logical-and expression with not") {
      1 should { not { equal (2) } and not { equal (3 - 1) }}
      1 should { not equal (2) and (not equal (3 - 1)) }
      1 should (not equal (2) and not equal (3 - 1))
    }

    it("should do nothing when not equal and used in a logical-or expression with not") {
      1 should { not { equal (2) } or not { equal (3 - 1) }}
      1 should { not equal (2) or (not equal (3 - 1)) }
      1 should (not equal (2) or not equal (3 - 1))
    }

    it("should throw an assertion error when not equal") {
      val caught1 = intercept[TestFailedException] {
        1 should equal (2)
      }
      assert(caught1.getMessage === "1 did not equal 2")

      // unequal objects used with "a should equal (b)" should throw an TestFailedException
      check((s: String, t: String) => s != t ==> throwsTestFailedException(s should equal (t)))

      val caught2 = intercept[TestFailedException] {
        1 should not (not equal (2))
      }
      assert(caught2.getMessage === "1 did not equal 2")
    }

    it("should throw an assertion error when equal but used with should not") {
      val caught1 = intercept[TestFailedException] {
        1 should not { equal (1) }
      }
      assert(caught1.getMessage === "1 equaled 1")

      val caught2 = intercept[TestFailedException] {
        1 should not equal (1)
      }
      assert(caught2.getMessage === "1 equaled 1")

      // the same object used with "a should not { equal (a) } should throw TestFailedException
      check((s: String) => throwsTestFailedException(s should not { equal (s) }))
      check((i: Int) => throwsTestFailedException(i should not { equal (i) }))
      check((s: String) => throwsTestFailedException(s should not equal (s)))
      check((i: Int) => throwsTestFailedException(i should not equal (i)))

      // two different strings with the same value used with "s should not { equal (t) } should throw TestFailedException
      check((s: String) => throwsTestFailedException(s should not { equal (new String(s)) }))
      check((s: String) => throwsTestFailedException(s should not equal (new String(s))))

      val caught3 = intercept[TestFailedException] {
        1 should not (not (not equal (1)))
      }
      assert(caught3.getMessage === "1 equaled 1")
    }

    it("should throw an assertion error when not equal and used in a logical-and expression") {
      val caught = intercept[TestFailedException] {
        1 should { equal (5) and equal (2 - 1) }
      }
      assert(caught.getMessage === "1 did not equal 5")
    }

    it("should throw an assertion error when not equal and used in a logical-or expression") {
      val caught = intercept[TestFailedException] {
        1 should { equal (5) or equal (5 - 1) }
      }
      assert(caught.getMessage === "1 did not equal 5, and 1 did not equal 4")
    }

    it("should throw an assertion error when equal and used in a logical-and expression with not") {

      val caught1 = intercept[TestFailedException] {
        1 should { not { equal (1) } and not { equal (3 - 1) }}
      }
      assert(caught1.getMessage === "1 equaled 1")

      val caught2 = intercept[TestFailedException] {
        1 should { not equal (1) and (not equal (3 - 1)) }
      }
      assert(caught2.getMessage === "1 equaled 1")

      val caught3 = intercept[TestFailedException] {
        1 should (not equal (1) and not equal (3 - 1))
      }
      assert(caught3.getMessage === "1 equaled 1")

      val caught4 = intercept[TestFailedException] {
        1 should { not { equal (2) } and not { equal (1) }}
      }
      assert(caught4.getMessage === "1 did not equal 2, but 1 equaled 1")

      val caught5 = intercept[TestFailedException] {
        1 should { not equal (2) and (not equal (1)) }
      }
      assert(caught5.getMessage === "1 did not equal 2, but 1 equaled 1")

      val caught6 = intercept[TestFailedException] {
        1 should (not equal (2) and not equal (1))
      }
      assert(caught6.getMessage === "1 did not equal 2, but 1 equaled 1")
    }

    it("should throw an assertion error when equal and used in a logical-or expression with not") {

      val caught1 = intercept[TestFailedException] {
        1 should { not { equal (1) } or not { equal (2 - 1) }}
      }
      assert(caught1.getMessage === "1 equaled 1, and 1 equaled 1")

      val caught2 = intercept[TestFailedException] {
        1 should { not equal (1) or { not equal (2 - 1) }}
      }
      assert(caught2.getMessage === "1 equaled 1, and 1 equaled 1")

      val caught3 = intercept[TestFailedException] {
        1 should (not equal (1) or not equal (2 - 1))
      }
      assert(caught3.getMessage === "1 equaled 1, and 1 equaled 1")
    }
    
    it("should put string differences in square bracket") {
      val caught1 = intercept[TestFailedException] { "dummy" should equal ("dunny") }
      caught1.getMessage should equal ("\"du[mm]y\" did not equal \"du[nn]y\"")
      
      val caught2 = intercept[TestFailedException] { "dummy" should be ("dunny") }
      caught2.getMessage should be ("\"du[mm]y\" was not equal to \"du[nn]y\"")
      
      val caught3 = intercept[TestFailedException] { "hi there mom" should be ===  ("high there mom") }
      caught3.getMessage should be ("\"hi[] there mom\" was not equal to \"hi[gh] there mom\"")
    }
    
    it("should not put string differences in square bracket") {
      val caught1 = intercept[TestFailedException] { "dummy" should not equal "dummy" }
      caught1.getMessage should equal ("\"dummy\" equaled \"dummy\"")
      
      val caught2 = intercept[TestFailedException] { "dummy" should not be "dummy" }
      caught2.getMessage should equal ("\"dummy\" was equal to \"dummy\"")
    }
  }
}<|MERGE_RESOLUTION|>--- conflicted
+++ resolved
@@ -23,12 +23,7 @@
 import org.junit.runner.RunWith
 import org.scalatest.junit.JUnitRunner
 
-<<<<<<< HEAD
-@RunWith(classOf[JUnitRunner])
-class ShouldEqualSpec extends Spec with ShouldMatchers with Checkers with ReturnsNormallyThrowsAssertion {
-=======
 class ShouldEqualSpec extends FunSpec with ShouldMatchers with Checkers with ReturnsNormallyThrowsAssertion {
->>>>>>> ff22c1e6
 
   // Checking for equality with "equal"
   describe("The equal token") {
