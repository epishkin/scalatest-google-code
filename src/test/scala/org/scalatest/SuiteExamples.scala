/*
 * Copyright 2001-2011 Artima, Inc.
 *
 * Licensed under the Apache License, Version 2.0 (the "License");
 * you may not use this file except in compliance with the License.
 * You may obtain a copy of the License at
 *
 *     http://www.apache.org/licenses/LICENSE-2.0
 *
 * Unless required by applicable law or agreed to in writing, software
 * distributed under the License is distributed on an "AS IS" BASIS,
 * WITHOUT WARRANTIES OR CONDITIONS OF ANY KIND, either express or implied.
 * See the License for the specific language governing permissions and
 * limitations under the License.
 */
package org.scalatest

import org.scalatest.prop.Tables
<<<<<<< HEAD
import org.scalatest.fixture._
import org.scalatest.junit.JUnit3Suite
import org.scalatest.junit.JUnitSuite
import org.scalatest.testng.TestNGSuite
=======
>>>>>>> ff22c1e6

trait SuiteExamples extends Tables {

  type FixtureServices
  
  def suite: Suite with FixtureServices
  def fixtureSuite: FixtureSuite with FixtureServices
  def junit3Suite: JUnit3Suite with FixtureServices
  def junitSuite: JUnitSuite with FixtureServices
  def testngSuite: TestNGSuite with FixtureServices
  def funSuite: FunSuite with FixtureServices
<<<<<<< HEAD
  def fixtureFunSuite: FixtureFunSuite with FixtureServices
  def spec: Spec with FixtureServices
  def fixtureSpec: FixtureSpec with FixtureServices
  def featureSpec: FeatureSpec with FixtureServices
  def fixtureFeatureSpec: FixtureFeatureSpec with FixtureServices
  def flatSpec: FlatSpec with FixtureServices
  def fixtureFlatSpec: FixtureFlatSpec with FixtureServices
  def freeSpec: FreeSpec with FixtureServices
  def fixtureFreeSpec: FixtureFreeSpec with FixtureServices
  def propSpec: PropSpec with FixtureServices
  def fixturePropSpec: FixturePropSpec with FixtureServices
  def wordSpec: WordSpec with FixtureServices
  def fixtureWordSpec: FixtureWordSpec with FixtureServices
=======
  def fixtureFunSuite: fixture.FunSuite with FixtureServices
  def spec: FunSpec with FixtureServices
  def fixtureSpec: fixture.FunSpec with FixtureServices
>>>>>>> ff22c1e6

  def examples =
    Table(
      "suite",
      suite,
      fixtureSuite,
      junit3Suite,
      junitSuite,
      testngSuite,
      funSuite,
      fixtureFunSuite,
      spec,
      fixtureSpec,
      featureSpec,
      fixtureFeatureSpec,
      flatSpec,
      fixtureFlatSpec,
      freeSpec,
      fixtureFreeSpec,
      propSpec,
      fixturePropSpec,
      wordSpec,
      fixtureWordSpec
    )
}<|MERGE_RESOLUTION|>--- conflicted
+++ resolved
@@ -16,43 +16,33 @@
 package org.scalatest
 
 import org.scalatest.prop.Tables
-<<<<<<< HEAD
-import org.scalatest.fixture._
 import org.scalatest.junit.JUnit3Suite
 import org.scalatest.junit.JUnitSuite
 import org.scalatest.testng.TestNGSuite
-=======
->>>>>>> ff22c1e6
 
 trait SuiteExamples extends Tables {
 
   type FixtureServices
   
   def suite: Suite with FixtureServices
-  def fixtureSuite: FixtureSuite with FixtureServices
+  def fixtureSuite: fixture.Suite with FixtureServices
   def junit3Suite: JUnit3Suite with FixtureServices
   def junitSuite: JUnitSuite with FixtureServices
   def testngSuite: TestNGSuite with FixtureServices
   def funSuite: FunSuite with FixtureServices
-<<<<<<< HEAD
-  def fixtureFunSuite: FixtureFunSuite with FixtureServices
-  def spec: Spec with FixtureServices
-  def fixtureSpec: FixtureSpec with FixtureServices
+  def fixtureFunSuite: fixture.FunSuite with FixtureServices
+  def funSpec: FunSpec with FixtureServices
+  def fixtureSpec: fixture.FunSpec with FixtureServices
   def featureSpec: FeatureSpec with FixtureServices
-  def fixtureFeatureSpec: FixtureFeatureSpec with FixtureServices
+  def fixtureFeatureSpec: fixture.FeatureSpec with FixtureServices
   def flatSpec: FlatSpec with FixtureServices
-  def fixtureFlatSpec: FixtureFlatSpec with FixtureServices
+  def fixtureFlatSpec: fixture.FlatSpec with FixtureServices
   def freeSpec: FreeSpec with FixtureServices
-  def fixtureFreeSpec: FixtureFreeSpec with FixtureServices
+  def fixtureFreeSpec: fixture.FreeSpec with FixtureServices
   def propSpec: PropSpec with FixtureServices
-  def fixturePropSpec: FixturePropSpec with FixtureServices
+  def fixturePropSpec: fixture.PropSpec with FixtureServices
   def wordSpec: WordSpec with FixtureServices
-  def fixtureWordSpec: FixtureWordSpec with FixtureServices
-=======
-  def fixtureFunSuite: fixture.FunSuite with FixtureServices
-  def spec: FunSpec with FixtureServices
-  def fixtureSpec: fixture.FunSpec with FixtureServices
->>>>>>> ff22c1e6
+  def fixtureWordSpec: fixture.WordSpec with FixtureServices
 
   def examples =
     Table(
@@ -64,7 +54,7 @@
       testngSuite,
       funSuite,
       fixtureFunSuite,
-      spec,
+      funSpec,
       fixtureSpec,
       featureSpec,
       fixtureFeatureSpec,
