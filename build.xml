--- conflicted
+++ resolved
@@ -1,971 +1,952 @@
-<project name="ScalaTest" default="dist" basedir="."
-         xmlns:artifact="antlib:org.apache.maven.artifact.ant">
+<project name="ScalaTest" default="dist" basedir="."
+         xmlns:artifact="antlib:org.apache.maven.artifact.ant">
+
+    <path id="maven-ant-tasks.classpath" path="ant-lib/maven-ant-tasks-2.1.1.jar" />
+    <typedef resource="org/apache/maven/artifact/ant/antlib.xml"
+             uri="antlib:org.apache.maven.artifact.ant"
+             classpathref="maven-ant-tasks.classpath" />
+
+    <!-- set global properties for this build -->
+    <property name="release" value="2.0-SNAPSHOT" />
+    <property name="scala.version" value="2.9.0" />
+
+    <property name="scalasrc" value="src/main/scala" />
+    <property name="javasrc" value="src/main/java" />
+    <property name="scalasrc.test" value="src/test/scala" />
+    <property name="javasrc.test" value="src/test/java" />
+    <property name="scalasrc.examples" value="src/examples/scala" />
+    <property name="javasrc.examples" value="src/examples/java" />
+    <property name="resources" value="src/main/resources" />
+    <property name="html" value="src/main/html" />
+    <property name="images" value="${resources}/images" />
+
+    <property name="build" value="target" />
+    <property name="jar.contents" value="${build}/jar_contents" />
+    <!-- classes go in jar.contents. redundant, but makes the rest of build.xml easier to read -->
+    <property name="classes" value="${jar.contents}" />
+    <property name="generators" value="src/generators/scala" />
+    <property name="build.generated.src" value="${build}/generated/src/main/scala" />
+    <property name="build.generated.tests" value="${build}/generated/src/test/scala" />
+    <property name="build.tests" value="${build}/tests" />
+    <property name="build.tests.jar" value="${build}/tests.jar" />
+    <property name="build.examples" value="${build}/examples" />
+    <property name="build.generators" value="${build}/generators" />
+    <property name="build.coverage" value="${build}/coverage" />
+    <property name="dist" value="${build}/dist" />
+    <property name="instrumented" value="${build}/instrumented" />
+    <property name="doc" value="${build}/doc" />
+    <property name="jdoc" value="${build}/jdoc" />
+    <property name="zipper" value="zipper" />
+    <property name="project.name" value="ScalaTest" />
+    <property name="demo" value="${build}/demo" />
+    <property name="demodoc" value="${demo}/example/javadoc" />
+    <property name="example" value="${demo}/example" />
+
+    <property name="jvmargs" value="-Xmx3000M -Xss10M"/>
+
+  <!--
+  <property name="build.compiler" value="jikes"/>
+  -->
+
+    <target name="init">
+        <!-- Create the time stamp -->
+        <tstamp />
+        <!-- Create the build directory structure used by compile -->
+        <mkdir dir="${jar.contents}" />
+        <mkdir dir="${build.tests}" />
+        <mkdir dir="${build.examples}" />
+        <mkdir dir="${build.generators}" />
+        <mkdir dir="${build.generated.src}" />
+        <mkdir dir="${build.generated.tests}" />
+        <mkdir dir="${dist}" />
+        <mkdir dir="${demodoc}" />
+        <mkdir dir="${doc}" />
+        <mkdir dir="${jdoc}" />
+        <mkdir dir="${jdoc}" />
+
+        <copy file="pom_template.xml" tofile="${build}/pom.xml" overwrite="true">
+          <filterset>
+            <filter token="RELEASE" value="${release}" />
+            <filter token="SCALA_VERSION" value="${scala.version}" />
+          </filterset>
+        </copy>
+
+        <artifact:dependencies pathId="lib.path" useScope="test">
+          <pom file="${build}/pom.xml"/>
+        </artifact:dependencies>
+	
+        <path id="build.class.path">
+            <pathelement location="${classes}" />
+            <pathelement location="lib/txtmark.jar" />
+            <path refid="lib.path"></path>
+        </path>
+
+        <!-- this is the class path used to run ScalaTest to test itself, in the "test" target -->
+        <path id="test.class.path">
+            <pathelement location="${classes}" />
+			<pathelement location="${build.examples}" />
+            <path refid="lib.path"></path>
+        </path>
+        
+        <path id="coverage.class.path">
+            <pathelement location="${instrumented}" />
+            <pathelement location="${classes}" />
+            <path refid="lib.path"></path>
+        </path>
+     
+        <path id="build.test.class.path">
+            <pathelement location="${classes}" />
+            <pathelement location="${build.tests}" />
+            <path refid="lib.path"></path>
+        </path>
+
+        <path id="build.generators.class.path">
+            <pathelement location="${org.antlr:stringtemplate:jar}" />
+            <pathelement location="${org.scala-lang:scala-library:jar}" />
+        </path>
+
+        <path id="run.generators.class.path">
+            <pathelement location="${build.generators}" />
+            <pathelement location="${org.scala-lang:scala-library:jar}" />
+            <pathelement location="${org.antlr:stringtemplate:jar}" />
+            <pathelement location="${antlr:antlr:jar}" />
+        </path>
+
+        <taskdef resource="scala/tools/ant/antlib.xml">
+            <classpath>
+                <pathelement location="${org.scala-lang:scala-library:jar}" />
+                <pathelement location="${org.scala-lang:scala-compiler:jar}" />
+            </classpath>
+        </taskdef>
+
+        <path id="scaladoc.source.path">
+            <pathelement location="${scalasrc}" />
+            <pathelement location="${build.generated.src}" />
+        </path>
+
+        <path id="cobertura.class.path">
+          <pathelement location="${net.sourceforge.cobertura:cobertura:jar}" />
+          <pathelement location="${asm:asm:jar}" />
+          <pathelement location="${asm:asm-tree:jar}" />
+          <pathelement location="${oro:oro:jar}" />
+          <pathelement location="${log4j:log4j:jar}" />
+        </path>
+
+        <uptodate property="gentables.uptodate"
+                  srcfile="src/generators/scala/GenTable.scala">
+          <mapper type="merge" to=
+            "target/generated/src/main/scala/org/scalatest/prop/TableFor1.scala">
+          </mapper>
+        </uptodate>
+
+        <uptodate property="gengen.uptodate"
+                  srcfile="src/generators/scala/GenGen.scala">
+          <mapper type="merge" to=
+            "target/generated/src/main/scala/org/scalatest/prop/GeneratorDrivenPropertyChecks.scala">
+          </mapper>
+        </uptodate>
+    </target>
+
+    <target name="taskdefscalatest">
+        <taskdef name="scalatest" classname="org.scalatest.tools.ScalaTestAntTask">
+            <classpath refid="build.class.path" />
+        </taskdef>
+    </target>
+
+    <target name="clean">
+        <delete dir="${build}" />
+        <delete dir="test-output" quiet="true" />
+    </target>
+
+    <target name="compile-codegenerators" depends="init">
+        <scalac srcdir="${generators}" destdir="${build.generators}" target="jvm-1.5" deprecation="yes" classpathref="build.generators.class.path" />
+    </target>
+
+    <target name="gentables" depends="init, compile-codegenerators"
+            unless="gentables.uptodate">
+        <java classname="GenTable" classpathref="run.generators.class.path"
+              fork="false" />
+    </target>
+
+    <target name="gengen" depends="init, compile-codegenerators"
+            unless="gengen.uptodate">
+        <java classname="GenGen" classpathref="run.generators.class.path" fork="false" />
+    </target>
+
+    <target name="gendeprecatedshouldtests" depends="init, compile-codegenerators">
+        <!-- Then, run it. -->
+        <java classname="GenDeprecatedShouldMatchersTests" classpathref="run.generators.class.path" fork="false" />
+    </target>
+
+    <target name="gencode" depends="init, compile-codegenerators">
+        <java classname="GenMustMatchers" classpathref="run.generators.class.path" fork="false" />
+        <java classname="GenMustMatchersTests" classpathref="run.generators.class.path" fork="false" />
+    </target>
+
+    <target name="compile" depends="compile-main, compile-tests, compile-examples"/>
+
+    <!--<target name="compile-main" depends="init">-->
+    <target name="compile-main" depends="get-jvm, init, gentables, gengen">
+        <fail message="Wrong JVM [${ant.java.version}]. Include 'java6' target to use java 6."
+              unless="jvm.ok"/>
 
-    <path id="maven-ant-tasks.classpath" path="ant-lib/maven-ant-tasks-2.1.1.jar" />
-    <typedef resource="org/apache/maven/artifact/ant/antlib.xml"
-             uri="antlib:org.apache.maven.artifact.ant"
-             classpathref="maven-ant-tasks.classpath" />
-
-    <!-- set global properties for this build -->
-<<<<<<< HEAD
-    <property name="release" value="2.0-SNAPSHOT" />
-=======
-    <property name="release" value="1.6.3-SNAPSHOT" />
->>>>>>> ff22c1e6
-    <property name="scala.version" value="2.9.0" />
-
-    <property name="scalasrc" value="src/main/scala" />
-    <property name="javasrc" value="src/main/java" />
-    <property name="scalasrc.test" value="src/test/scala" />
-    <property name="javasrc.test" value="src/test/java" />
-    <property name="scalasrc.examples" value="src/examples/scala" />
-    <property name="javasrc.examples" value="src/examples/java" />
-    <property name="resources" value="src/main/resources" />
-    <property name="html" value="src/main/html" />
-    <property name="images" value="${resources}/images" />
-
-    <property name="build" value="target" />
-    <property name="jar.contents" value="${build}/jar_contents" />
-    <!-- classes go in jar.contents. redundant, but makes the rest of build.xml easier to read -->
-    <property name="classes" value="${jar.contents}" />
-    <property name="generators" value="src/generators/scala" />
-    <property name="build.generated.src" value="${build}/generated/src/main/scala" />
-    <property name="build.generated.tests" value="${build}/generated/src/test/scala" />
-    <property name="build.tests" value="${build}/tests" />
-    <property name="build.tests.jar" value="${build}/tests.jar" />
-    <property name="build.examples" value="${build}/examples" />
-    <property name="build.generators" value="${build}/generators" />
-    <property name="build.coverage" value="${build}/coverage" />
-    <property name="dist" value="${build}/dist" />
-    <property name="instrumented" value="${build}/instrumented" />
-    <property name="doc" value="${build}/doc" />
-    <property name="jdoc" value="${build}/jdoc" />
-    <property name="zipper" value="zipper" />
-    <property name="project.name" value="ScalaTest" />
-    <property name="demo" value="${build}/demo" />
-    <property name="demodoc" value="${demo}/example/javadoc" />
-    <property name="example" value="${demo}/example" />
-
-    <property name="jvmargs" value="-Xmx3000M -Xss10M"/>
-
-  <!--
-  <property name="build.compiler" value="jikes"/>
-  -->
-
-    <target name="init">
-        <!-- Create the time stamp -->
-        <tstamp />
-        <!-- Create the build directory structure used by compile -->
-        <mkdir dir="${jar.contents}" />
-        <mkdir dir="${build.tests}" />
-        <mkdir dir="${build.examples}" />
-        <mkdir dir="${build.generators}" />
-        <mkdir dir="${build.generated.src}" />
-        <mkdir dir="${build.generated.tests}" />
-        <mkdir dir="${dist}" />
-        <mkdir dir="${demodoc}" />
-        <mkdir dir="${doc}" />
-        <mkdir dir="${jdoc}" />
-        <mkdir dir="${jdoc}" />
-
-        <copy file="pom_template.xml" tofile="${build}/pom.xml" overwrite="true">
-          <filterset>
-            <filter token="RELEASE" value="${release}" />
-            <filter token="SCALA_VERSION" value="${scala.version}" />
-          </filterset>
-        </copy>
-
-        <artifact:dependencies pathId="lib.path" useScope="test">
-          <pom file="${build}/pom.xml"/>
-        </artifact:dependencies>
-	
-        <path id="build.class.path">
-            <pathelement location="${classes}" />
-            <pathelement location="lib/txtmark.jar" />
-            <path refid="lib.path"></path>
-        </path>
-
-        <!-- this is the class path used to run ScalaTest to test itself, in the "test" target -->
-        <path id="test.class.path">
-            <pathelement location="${classes}" />
-			<pathelement location="${build.examples}" />
-            <path refid="lib.path"></path>
-        </path>
-        
-        <path id="coverage.class.path">
-            <pathelement location="${instrumented}" />
-            <pathelement location="${classes}" />
-            <path refid="lib.path"></path>
-        </path>
-     
-        <path id="build.test.class.path">
-            <pathelement location="${classes}" />
-            <pathelement location="${build.tests}" />
-            <path refid="lib.path"></path>
-        </path>
-
-        <path id="build.generators.class.path">
-            <pathelement location="${org.antlr:stringtemplate:jar}" />
-            <pathelement location="${org.scala-lang:scala-library:jar}" />
-        </path>
-
-        <path id="run.generators.class.path">
-            <pathelement location="${build.generators}" />
-            <pathelement location="${org.scala-lang:scala-library:jar}" />
-            <pathelement location="${org.antlr:stringtemplate:jar}" />
-            <pathelement location="${antlr:antlr:jar}" />
-        </path>
-
-        <taskdef resource="scala/tools/ant/antlib.xml">
-            <classpath>
-                <pathelement location="${org.scala-lang:scala-library:jar}" />
-                <pathelement location="${org.scala-lang:scala-compiler:jar}" />
-            </classpath>
-        </taskdef>
-
-        <path id="scaladoc.source.path">
-            <pathelement location="${scalasrc}" />
-            <pathelement location="${build.generated.src}" />
-        </path>
-
-        <path id="cobertura.class.path">
-          <pathelement location="${net.sourceforge.cobertura:cobertura:jar}" />
-          <pathelement location="${asm:asm:jar}" />
-          <pathelement location="${asm:asm-tree:jar}" />
-          <pathelement location="${oro:oro:jar}" />
-          <pathelement location="${log4j:log4j:jar}" />
-        </path>
-
-        <uptodate property="gentables.uptodate"
-                  srcfile="src/generators/scala/GenTable.scala">
-          <mapper type="merge" to=
-            "target/generated/src/main/scala/org/scalatest/prop/TableFor1.scala">
-          </mapper>
-        </uptodate>
-
-        <uptodate property="gengen.uptodate"
-                  srcfile="src/generators/scala/GenGen.scala">
-          <mapper type="merge" to=
-            "target/generated/src/main/scala/org/scalatest/prop/GeneratorDrivenPropertyChecks.scala">
-          </mapper>
-        </uptodate>
-    </target>
-
-    <target name="taskdefscalatest">
-        <taskdef name="scalatest" classname="org.scalatest.tools.ScalaTestAntTask">
-            <classpath refid="build.class.path" />
-        </taskdef>
-    </target>
-
-    <target name="clean">
-        <delete dir="${build}" />
-        <delete dir="test-output" quiet="true" />
-    </target>
-
-    <target name="compile-codegenerators" depends="init">
-        <scalac srcdir="${generators}" destdir="${build.generators}" target="jvm-1.5" deprecation="yes" classpathref="build.generators.class.path" />
-    </target>
-
-    <target name="gentables" depends="init, compile-codegenerators"
-            unless="gentables.uptodate">
-        <java classname="GenTable" classpathref="run.generators.class.path"
-              fork="false" />
-    </target>
-
-    <target name="gengen" depends="init, compile-codegenerators"
-            unless="gengen.uptodate">
-        <java classname="GenGen" classpathref="run.generators.class.path" fork="false" />
-    </target>
-
-    <target name="gendeprecatedshouldtests" depends="init, compile-codegenerators">
-        <!-- Then, run it. -->
-        <java classname="GenDeprecatedShouldMatchersTests" classpathref="run.generators.class.path" fork="false" />
-    </target>
-
-    <target name="gencode" depends="init, compile-codegenerators">
-        <java classname="GenMustMatchers" classpathref="run.generators.class.path" fork="false" />
-        <java classname="GenMustMatchersTests" classpathref="run.generators.class.path" fork="false" />
-    </target>
-
-    <target name="compile" depends="compile-main, compile-tests, compile-examples"/>
-
-    <!--<target name="compile-main" depends="init">-->
-    <target name="compile-main" depends="get-jvm, init, gentables, gengen">
-        <fail message="Wrong JVM [${ant.java.version}]. Include 'java6' target to use java 6."
-              unless="jvm.ok"/>
-
-<<<<<<< HEAD
-        <!-- Compile the Java code from ${javasrc} into ${classes}  Needs to go first because TagAnnotation used in Suite -->
-        <javac srcdir="${javasrc}" destdir="${classes}" compiler="javac1.5" memoryMaximumSize="1500M" fork="true" classpathref="build.class.path" debug="yes">
-            <include name="org/scalatest/Ignore.java" />
-            <include name="org/scalatest/DoNotDiscover.java" />
-            <include name="org/scalatest/tools/ScalaTestTask.java" />
-        </javac>
-
-=======
->>>>>>> ff22c1e6
-        <!-- If ever want to see the typer output, add -Xprint:typer to the addparams like this: -->
-        <!--<scalac srcdir="${scalasrc}:${build.generated.src}:${javasrc}" destdir="${classes}" target="jvm-1.5" classpathref="build.class.path" addparams="-no-specialization -Xprint:typer" fork="true" jvmargs="${jvmargs}" />-->
-
-        <!-- Compile the Scala code from ${scalasrc} into ${classes}. Scalac will parse the referenced .java files. -->
+        <!-- If ever want to see the typer output, add -Xprint:typer to the addparams like this: -->
+        <!--<scalac srcdir="${scalasrc}:${build.generated.src}:${javasrc}" destdir="${classes}" target="jvm-1.5" classpathref="build.class.path" addparams="-no-specialization -Xprint:typer" fork="true" jvmargs="${jvmargs}" />-->
+
+        <!-- Compile the Scala code from ${scalasrc} into ${classes}. Scalac will parse the referenced .java files. -->
         <!-- Compile the Scala code from ${build.generated.src} into ${classes}. Scalac will parse any referenced .java files. -->
-<<<<<<< HEAD
-        <!--<scalac srcref="scalac.source.path" destdir="${classes}" target="jvm-1.5" deprecation="yes" classpathref="build.class.path" addparams="-no-specialization" fork="true" jvmargs="${jvmargs}" /> Turning off the deprecation warnings. Can't fix them until I no longer support 2.8 -->
-        <scalac srcref="scalac.source.path" destdir="${classes}" target="jvm-1.5" classpathref="build.class.path" addparams="-no-specialization" fork="true" jvmargs="${jvmargs}" />
-
-=======
         <scalac srcdir="${scalasrc}:${build.generated.src}:${javasrc}" destdir="${classes}" target="jvm-1.5" deprecation="yes" classpathref="build.class.path" addparams="-no-specialization" fork="true" jvmargs="${jvmargs}" />
-
-    	<!-- Compile the Java code from ${javasrc} into ${classes} -->
-    	<javac srcdir="${javasrc}" destdir="${classes}" compiler="javac1.5" memoryMaximumSize="1500M" fork="true" classpathref="build.class.path" debug="yes">
-    	    <include name="org/scalatest/Ignore.java" />
-    	    <include name="org/scalatest/tools/ScalaTestTask.java" />
-    	    <include name="org/scalatest/WrapWith.java" />
-    	</javac>
-    	
->>>>>>> ff22c1e6
-       <!-- copy these here not in dist because sometimes I like to do -cp target/jar_contents things, such as REPL sessions -->
-       <antcall target="copy-resources"/>
-<!-- TODO: Delete this if the antcall works
-        <copy file="${resources}/org/scalatest/ScalaTestBundle.properties" todir="${jar.contents}/org/scalatest" />
-        <copy todir="${jar.contents}/images">
-            <fileset dir="${images}" />
-        </copy>
--->
-
-    </target>
-
-    <target name="copy-resources">
-        <copy file="${resources}/org/scalatest/ScalaTestBundle.properties" todir="${jar.contents}/org/scalatest" />
-        <copy todir="${jar.contents}/images">
-            <fileset dir="${images}" />
-        </copy>
-    </target>
-
-    <target name="compile-tests" depends="compile-main">
-
-        <!-- Compile the Scala code from ${scalasrc.test} into ${build.tests} -->
-        <scalac srcdir="${scalasrc.test}:${javasrc.test}" destdir="${build.tests}" target="jvm-1.5" classpathref="build.test.class.path" deprecation="yes" addparams="-no-specialization" fork="true" jvmargs="${jvmargs} -XX:+UseConcMarkSweepGC"/>
-
-        <!-- Compile the Scala code from ${build.generated.tests} into ${classes}. Scalac will parse any referenced .java files. -->
-        <scalac srcdir="${build.generated.tests}" destdir="${build.tests}" target="jvm-1.5" classpathref="build.test.class.path" deprecation="yes" addparams="-no-specialization" fork="true" jvmargs="${jvmargs}" />
-
-        <!-- Compile the Java code from ${javasrc.test} into ${build.tests} -->
-        <javac srcdir="${javasrc.test}" destdir="${build.tests}" compiler="javac1.5" memoryMaximumSize="2000M" fork="true" classpath="${classes}:${org.scala-lang:scala-library:jar}:${junit:junit:jar}" debug="yes" />
-    </target>
-
-    <target name="compile-examples" depends="compile-main">
-
-        <!-- Compile the Scala code from ${scalasrc.examples} into ${build.examples} -->
-        <scalac srcdir="${scalasrc.examples}:${javasrc.examples}" destdir="${build.examples}" target="jvm-1.5" classpathref="build.test.class.path" addparams="-no-specialization" deprecation="yes" fork="true" jvmargs="${jvmargs} -XX:+UseConcMarkSweepGC"/>
-
-        <!-- Compile the Java code from ${examples} into ${build.examples} -->
-        <javac srcdir="${javasrc.examples}" destdir="${build.examples}" compiler="javac1.5" classpath="${classes}:${org.easymock:easymock:jar}:${org.scala-lang:scala-library:jar}" debug="yes" />
-    </target>
-
-    <!-- Compile demo into its own directory. I.e., the class files will sit alongside the java files
-       so that people can more easily look at them. All of these source files are used as demonstrations
-       of something, usually described in articles on Artima.com. -->
-    <target name="demo" depends="dist">
-        <javac srcdir="${example}" destdir="${example}" compiler="javac1.5" classpath="${classes}:${junit:junit:jar}" debug="yes" />
-    </target>
-
-    <target name="jartests" depends="compile">
-      <jar jarfile="${build.tests.jar}" basedir="${build.tests}" includes="org/scalatest/**/*.class" />
-    </target>
-
-    <target name="doc" depends="compile-main">
-        <javadoc sourcepath="${javasrc}" destdir="${jdoc}" packagenames="org.scalatest,org.scalatest.tools" classpathref="build.class.path" windowtitle="ScalaTest ${release}" doctitle="ScalaTest ${release}" bottom="Copyright (C) 2001-2010 Artima, Inc. All rights reserved." />
-
-        <scaladoc addparams="-no-specialization" srcref="scaladoc.source.path" destdir="${doc}" classpathref="build.class.path" doctitle="ScalaTest ${release}">
-            <include name="**/*.scala" />
-        </scaladoc>
-
-        <concat destfile="${doc}/lib/template.css" force="yes">
-          <filelist dir="${html}" files="template.css, addl.css"/>
-        </concat>
-
-        <!--
-      <javadoc sourcepath="${example}"
-        destdir="${demodoc}"
-        packagenames="com.artima.examples.*"
-        classpath="${classes}:${junit:junit:jar}"
-        windowtitle="ScalaTest Examples ${release}"
-        doctitle="ScalaTest Examples ${release}"
-        bottom="Copyright (C) 2001-2009 Artima, Inc. All rights reserved."/>
--->
-    </target>
-
-    <target name="dist" depends="compile">
-        <!-- Create the distribution directory -->
-        <mkdir dir="${dist}/lib" />
-        <delete file="${dist}/lib/scalatest.jar" />
-
-        <!-- Put everything in ${jar.contents} into the MyProject-${DSTAMP}.jar file -->
-        <jar jarfile="${dist}/lib/scalatest.jar" basedir="${jar.contents}">
-            <manifest>
-                <attribute name="Main-Class" value="org.scalatest.tools.Runner" />
-                <attribute name="Class-Path" value="junit-4.1.jar" />
-            </manifest>
-        </jar>
-        <jar jarfile="${dist}/lib/scalatest-wbt.jar" basedir="${build.tests}" includes="org/scalatest/*.class" />
-
-        <echo message="All finished building ${project.name}!" />
-    </target>
-
-    <target name="zipper" depends="allfiles">
-        <delete dir="${zipper}" />
-        <mkdir dir="${zipper}" />
-
-        <copy file="${dist}/lib/scalatest.jar" tofile="${zipper}/scalatest-${release}/scalatest-${release}.jar" />
-        <copy file="${dist}/lib/scalatest-wbt.jar" tofile="${zipper}/scalatest-${release}/scalatest-${release}-tests.jar" />
-
-        <copy file="README.txt" tofile="${zipper}/scalatest-${release}/README.txt" />
-        <copy file="LICENSE" tofile="${zipper}/scalatest-${release}/LICENSE" />
-        <copy file="NOTICE" tofile="${zipper}/scalatest-${release}/NOTICE" />
-
-        <copy todir="${zipper}/scalatest-${release}/doc">
-            <fileset dir="${doc}/" />
-        </copy>
-
-        <copy todir="${zipper}/scalatest-${release}/src">
-            <fileset dir="src/" />
-        </copy>
-
-        <!--
-    <zip zipfile="${zipper}/scalatest-${release}/scalatest-${release}-src.zip" basedir="${src}"/>
-    <zip zipfile="${zipper}/scalatest-${release}/scalatest-${release}-tests-src.zip" basedir="${tests}"/>
--->
-
-        <zip zipfile="scalatest-${release}.zip" basedir="${zipper}" />
-    </target>
-
-    <target name="copyprops">
-        <copy file="${resources}/org/scalatest/ScalaTestBundle.properties" todir="${jar.contents}/org/scalatest" overwrite="true">
-            <filterset>
-                <filter token="RELEASE" value="${release}" />
-                <filter token="SCALAVERSION" value="${scala.version}" />
-            </filterset>
-        </copy>
-        <copy todir="${jar.contents}/images">
-            <fileset dir="${images}" />
-        </copy>
-    </target>
-
-    <!--
-      - Called from 'test' and 'testfromjar' targets.
-      -->
-    <target name="runtest" depends="compile,copyprops,taskdefscalatest">
-        <mkdir dir="target/dash" />
-        <scalatest fork="true" runpath="${test.runpath}" parallel="true" haltonfailure="true">
-            <jvmarg value="-XX:MaxPermSize=512m"/>
-            <reporter type="graphic"/>
-            <reporter type="dashboard" directory="target/dash" numfiles="3" />
-            <reporter type="junitxml" directory="target"/>
-            <reporter type="stdout" config="D"/>
-            <membersonly package="org.scalatest" />
-            <membersonly package="org.scalatest.fixture" />
-            <membersonly package="org.scalatest.concurrent" />
-            <membersonly package="org.scalatest.testng" />
-            <membersonly package="org.scalatest.junit" />
-            <membersonly package="org.scalatest.events" />
-            <membersonly package="org.scalatest.prop" />
-            <membersonly package="org.scalatest.tools" />
-            <membersonly package="org.scalatest.matchers" />
-            <membersonly package="org.scalatest.mock" />
-            <config name="dbname" value="testdb" />
-        </scalatest>
-    </target>
-
-    <target name="testfromjar" depends="jartests"
-            description="test from test.jar after jarring test class files">
-      <property name="test.runpath" value="${build.tests.jar}"/>
-      <antcall target="runtest"/>
-    </target>
-
-    <target name="test"
-            description="test using test class files stored in directory tree">
-      <property name="test.runpath" value="${build.tests}"/>
-      <antcall target="runtest"/>
-    </target>
-
-    <target name="shouldmatcherstest" depends="compile,copyprops,jartests,taskdefscalatest">
-        <scalatest runpath="${build.tests.jar}" concurrent="false" haltonfailure="true">
-            <reporter type="stdout" config="D"/>
-                <suite classname="org.scalatest.matchers.ShouldBeASymbolSpec"/>
-                <suite classname="org.scalatest.matchers.ShouldBeAnSymbolSpec"/>
-                <suite classname="org.scalatest.matchers.ShouldBeMatcherSpec"/>
-                <suite classname="org.scalatest.matchers.ShouldBeNullSpec"/>
-                <suite classname="org.scalatest.matchers.ShouldBePropertyMatcherSpec"/>
-                <suite classname="org.scalatest.matchers.ShouldBeSymbolSpec"/>
-                <suite classname="org.scalatest.matchers.ShouldBehaveLikeSpec"/>
-                <suite classname="org.scalatest.matchers.ShouldContainElementSpec"/>
-                <suite classname="org.scalatest.matchers.ShouldContainKeySpec"/>
-                <suite classname="org.scalatest.matchers.ShouldContainValueSpec"/>
-                <suite classname="org.scalatest.matchers.ShouldEndWithRegexSpec"/>
-                <suite classname="org.scalatest.matchers.ShouldEndWithSubstringSpec"/>
-                <suite classname="org.scalatest.matchers.ShouldEqualSpec"/>
-                <suite classname="org.scalatest.matchers.ShouldFullyMatchSpec"/>
-                <suite classname="org.scalatest.matchers.ShouldHavePropertiesSpec"/>
-                <suite classname="org.scalatest.matchers.ShouldIncludeRegexSpec"/>
-                <suite classname="org.scalatest.matchers.ShouldIncludeSubstringSpec"/>
-                <suite classname="org.scalatest.matchers.ShouldLengthSpec"/>
-                <suite classname="org.scalatest.matchers.ShouldLogicalMatcherExprSpec"/>
-                <suite classname="org.scalatest.matchers.ShouldMatcherSpec"/>
-                <suite classname="org.scalatest.matchers.ShouldOrderedSpec"/>
-                <suite classname="org.scalatest.matchers.ShouldPlusOrMinusSpec"/>
-                <suite classname="org.scalatest.matchers.ShouldSameInstanceAsSpec"/>
-                <suite classname="org.scalatest.matchers.ShouldSizeSpec"/>
-                <suite classname="org.scalatest.matchers.ShouldStartWithRegexSpec"/>
-                <suite classname="org.scalatest.matchers.ShouldStartWithSubstringSpec"/>
-        </scalatest>
-    </target>
-    <target name="mustmatcherstest" depends="compile,copyprops,jartests,taskdefscalatest">
-        <scalatest runpath="${build.tests.jar}" concurrent="false" haltonfailure="true">
-            <reporter type="stdout" config="D"/>
-                <suite classname="org.scalatest.matchers.MustBeASymbolSpec"/>
-                <suite classname="org.scalatest.matchers.MustBeAnSymbolSpec"/>
-                <suite classname="org.scalatest.matchers.MustBeMatcherSpec"/>
-                <suite classname="org.scalatest.matchers.MustBeNullSpec"/>
-                <suite classname="org.scalatest.matchers.MustBePropertyMatcherSpec"/>
-                <suite classname="org.scalatest.matchers.MustBeSymbolSpec"/>
-                <suite classname="org.scalatest.matchers.MustBehaveLikeSpec"/>
-                <suite classname="org.scalatest.matchers.MustContainElementSpec"/>
-                <suite classname="org.scalatest.matchers.MustContainKeySpec"/>
-                <suite classname="org.scalatest.matchers.MustContainValueSpec"/>
-                <suite classname="org.scalatest.matchers.MustEndWithRegexSpec"/>
-                <suite classname="org.scalatest.matchers.MustEndWithSubstringSpec"/>
-                <suite classname="org.scalatest.matchers.MustEqualSpec"/>
-                <suite classname="org.scalatest.matchers.MustFullyMatchSpec"/>
-                <suite classname="org.scalatest.matchers.MustHavePropertiesSpec"/>
-                <suite classname="org.scalatest.matchers.MustIncludeRegexSpec"/>
-                <suite classname="org.scalatest.matchers.MustIncludeSubstringSpec"/>
-                <suite classname="org.scalatest.matchers.MustLengthSpec"/>
-                <suite classname="org.scalatest.matchers.MustLogicalMatcherExprSpec"/>
-                <suite classname="org.scalatest.matchers.MustMatcherSpec"/>
-                <suite classname="org.scalatest.matchers.MustOrderedSpec"/>
-                <suite classname="org.scalatest.matchers.MustPlusOrMinusSpec"/>
-                <suite classname="org.scalatest.matchers.MustSameInstanceAsSpec"/>
-                <suite classname="org.scalatest.matchers.MustSizeSpec"/>
-                <suite classname="org.scalatest.matchers.MustStartWithRegexSpec"/>
-                <suite classname="org.scalatest.matchers.MustStartWithSubstringSpec"/>
-        </scalatest>
-    </target>
-
-    <target name="examples" depends="compile-main,compile-examples,copyprops,taskdefscalatest">
-        <scalatest runpath="${build.examples}" concurrent="false" haltonfailure="true">
-            <reporter type="graphic"/>
-            <reporter type="stdout"/>
-<!--
-            <suite classname="org.scalatestexamples.ParallelTestExecutionExampleSpec" />
--->
-            <membersonly package="org.scalatestexamples" />
-            <membersonly package="org.scalatestexamples.concurrent" />
-            <membersonly package="org.scalatestexamples.fixture" />
-            <membersonly package="org.scalatestexamples.matchers" />
-        </scalatest>
-    </target>
-
-    <target name="coverage" depends="compile,copyprops,instrument,jartests">
-        <java classname="org.scalatest.tools.Runner" classpathref="coverage.class.path" fork="true">
-
-            <arg value="-p" />
-            <arg value="${build.tests.jar} ${classes}" />
-
-            <arg value="-o" />
-
-            <arg value="-m" />
-            <arg value="org.scalatest" />
-
-            <arg value="-m" />
-            <arg value="org.scalatest.fixture" />
-
-            <arg value="-m" />
-            <arg value="org.scalatest.concurrent" />
-
-            <arg value="-m" />
-            <arg value="org.scalatest.matchers" />
-
-            <arg value="-m" />
-            <arg value="org.scalatest.testng" />
-
-            <arg value="-m" />
-            <arg value="org.scalatest.junit" />
-
-            <arg value="-m" />
-            <arg value="org.scalatest.events" />
-
-            <arg value="-m" />
-            <arg value="org.scalatest.prop" />
-
-            <arg value="-m" />
-            <arg value="org.scalatest.tools" />
-
-            <arg value="-m" />
-            <arg value="org.scalatest.mock" />
-<!--
-            <arg value="-s" />
-            <arg value="org.scalatest.concurrent.ConductorSuite" />
--->
-        </java>
-        <echo message="starting cobertura-report..." />
-        <cobertura-report srcdir="${scalasrc}" destdir="${build.coverage}"/>
-        <echo message="... finished cobertura-report" />
-    </target>
-
-    <target name="bvtest" depends="compile-main,compile-tests,copyprops,taskdefscalatest">
-        <scalatest runpath="${build.tests};${classes}" haltonfailure="true">
-            <reporter type="graphic"/>
-            <reporter type="stdout" config="NF"/>
-
-            <suite classname="org.scalatest.SuiteSuite7" />
-<!--
-            <suite classname="org.scalatest.FunSuiteSuite" />
-
-            <suite classname="org.scalatest.SuiteSpec" />
-            <suite classname="org.scalatest.FunSuiteSpec" />
-            <suite classname="org.scalatest.SpecSpec" />
-            <suite classname="org.scalatest.FlatSpecSpec" />
-            <suite classname="org.scalatest.WordSpecSpec" />
-            <suite classname="org.scalatest.FeatureSpecSpec" />
-
-            <suite classname="org.scalatest.fixture.FixtureSuiteSpec" />
-            <suite classname="org.scalatest.fixture.FixtureFunSuiteSpec" />
-            <suite classname="org.scalatest.fixture.FixtureSpecSpec" />
-            <suite classname="org.scalatest.fixture.FixtureFlatSpecSpec" />
-            <suite classname="org.scalatest.fixture.FixtureWordSpecSpec" />
-            <suite classname="org.scalatest.fixture.FixtureFeatureSpecSpec" /> 
-            <membersonly package="org.scalatest.concurrent" />
-            <suite classname="org.scalatest.concurrent.ConductorSuite" />
-            <suite classname="org.scalatest.fixture.FixtureFlatSpecSuite" />
-            <suite classname="org.scalatest.FlatSpecSpec" />
-            <suite classname="org.scalatest.verb.CanVerbSuite" />
-            <suite classname="org.scalatest.fixture.FixtureFeatureSpecSuite" />
-            <suite classname="org.scalatest.fixture.FixtureSpecSuite" />
-            <suite classname="org.scalatest.fixture.FixtureWordSpecSuite" />
-            <suite classname="org.scalatest.fixture.FixtureFunSuiteSpec" />
-            <suite classname="org.scalatest.fixture.FixtureSuiteSpec" />
-            <suite classname="org.scalatest.fixture.GoodiesSuiteSpec" />
-            <suite classname="org.scalatest.StackFlatSpec" />
-            <suite classname="org.scalatest.StackWordSpec" />
-            <suite classname="org.scalatest.WordSpecSpec" />
-            <suite classname="org.scalatestexamples.TVFeatureSpec" />
-            <suite classname="org.scalatest.AmpersandWordSpec" />
-            <suite classname="org.scalatest.LoginUiWordSpec" />
-            <suite classname="org.scalatest.StackFlatSpec" />
-            <suite classname="org.scalatest.SpecSpec" />
-            <suite classname="org.scalatest.FlatSpecSpec" />
-            <suite classname="org.scalatest.fixture.GoodiesSuiteSpec" />
-            <suite classname="org.scalatest.fixture.FixtureSuiteSpec" />
-            <suite classname="org.scalatest.SpecSpec" />
-            <suite classname="org.scalatest.FunSuiteSpec" />
-            <suite classname="org.scalatest.SuiteSpec" />
--->
-        </scalatest>
-<!--
-        <scalatest runpath="${build.tests};${classes}" haltonfailure="true">
-            <reporter type="stdout" />
-            <suite classname="org.scalatest.CatchReporterSuite" />
-        </scalatest>
--->
-    </target>
-
-    <target name="runsuite" depends="compile,copyprops,taskdefscalatest"
-            description="run a specified suite (use -Dclass=classname)">
-
-        <fail message="class not defined (use -Dclass=classname)"
-              unless="class" />
-
-        <scalatest runpath="${build.tests};${classes}" haltonfailure="true">
-            <reporter type="graphic"/>
-            <!--<reporter type="file" filename="test.out" config="ND"/>-->
-            <reporter type="stdout" config="N"/>
-            <suite classname="${class}"/>
-        </scalatest>
-    </target>
-
-    <target name="runexample" depends="compile,copyprops,taskdefscalatest"
-            description="run a specified suite (use -Dclass=classname)">
-
-        <fail message="class not defined (use -Dclass=classname)"
-              unless="class" />
-
-        <scalatest runpath="${build.examples};${classes}" haltonfailure="true">
-<!--
-            <property name="tempFileName" value="TempFile.txt"/>
--->
-            <excludes>SlowTest</excludes>
-            <reporter type="graphic"/>
-            <reporter type="stdout"/>
-            <suite classname="${class}"/>
-        </scalatest>
-    </target>
-
-
-    <path id="example.class.path">
-        <pathelement location="${dist}/lib/scalatest.jar" />
-        <pathelement location="${classes}" />
-        <pathelement location="${build.tests}" />
-        <path refid="lib.path"></path>
-    </path>
-
-
-    <target name="testng-example" depends="dist">
-        <run-example package="org.scalatest.testng.example" />
-    </target>
-
-    <target name="junit-example" depends="dist">
-        <run-example package="org.scalatest.junit.example" />
-    </target>
-
-    <macrodef name="run-example">
-        <attribute name="package" />
-        <sequential>
-            <java classname="org.scalatest.tools.Runner" classpathref="example.class.path" fork="true">
-
-                <arg value="-p" />
-                <arg value="${build.tests} ${classes}" />
-
-                <arg value="-g" />
-                <arg value="-o" />
-
-                <arg value="-m" />
-                <arg value="@{package}" />
-            </java>
-        </sequential>
-    </macrodef>
-
-    <target name="allfiles" depends="dist, doc, demo" />
-
-    <target name="instrument" depends="compile">
-      <taskdef classpathref="cobertura.class.path" resource="tasks.properties"/>
-      <!--
-        Remove the coverage data file and any old instrumentation.
-      -->
-      <delete file="cobertura.ser"/>
-      <delete dir="${instrumented}" />
-
-      <!--
-        Instrument the application classes, writing the
-        instrumented classes into ${build.instrumented.dir}.
-      -->
-      <cobertura-instrument todir="${instrumented}">
-        <!--
-          The following line causes instrument to ignore any
-          source line containing a reference to log4j, for the
-          purposes of coverage reporting.
-        -->
-        <ignore regex="org.apache.log4j.*" />
-
-        <fileset dir="${jar.contents}">
-          <include name="**/*.class" />
-        </fileset>
-      </cobertura-instrument>
-    </target>
-
-
-    <target name="ant-task-test" depends="compile,taskdefscalatest">
-        <scalatest runpath="${build.tests};${classes}" haltonfailure="true">
-            <runpath>
-                <pathelement location="dist" />
-            </runpath>
-            <runpathurl url="http://foo.com/bar.jar" />
-
-            <suite classname="org.scalatest.SuiteSuite" />
-            
-            <reporter type="stdout" />
-            <reporter type="graphic" />
-        </scalatest>
-    </target>
-
-    <target name="jar" depends="dist"></target>
-
-    <target name="jarsrc">
-      <jar jarfile="${build}/scalatest-sources.jar">
-        <fileset dir="src/main/scala"/>
-        <fileset dir="src/main/java"/>
-        <fileset dir="src/main/resources" includes="org/**"/>
-        <fileset dir="src/examples/scala"/>
-        <fileset dir="src/examples/java"/>
-        <fileset dir="target/generated/src/main/scala"/>
-      </jar>
-    </target>
-
-    <target name="jartestsrc">
-      <jar jarfile="${build}/scalatest-test-sources.jar">
-        <fileset dir="src/test/scala"/>
-        <fileset dir="src/test/java"/>
-        <fileset dir="target/generated/src/test/scala"/>
-      </jar>
-    </target>
-
-    <!--
-      - Deploy to remote repository.
-      -
-      - Requires username and password for repository to be defined in your
-      - ~/.m2/settings.xml file, e.g.:
-      -
-      -   <servers>
-      -     <server>
-      -       <id>scala-tools.org</id>
-      -       <username>username</username>
-      -       <password>password</password>
-      -     </server>
-      -   </servers>
-      - 
-      -->
-     <target name="deploy" depends="jar,jartests,jarsrc,jartestsrc,doc">
-
-      <jar jarfile="${build}/scalatest-scaladoc.jar" basedir="${doc}"/>
-      <jar jarfile="${build}/scalatest-javadoc.jar"  basedir="${jdoc}"/>
-
-      <property name="deploy.main"
-                value="${dist}/lib/scalatest.jar"/>
-      <property name="deploy.tests" 
-                value="${build.tests.jar}"/>
-      <property name="deploy.sources" 
-                value="${build}/scalatest-sources.jar"/>
-      <property name="deploy.test-sources" 
-                value="${build}/scalatest-test-sources.jar"/>
-      <property name="deploy.scaladoc" 
-                value="${build}/scalatest-scaladoc.jar"/>
-      <property name="deploy.javadoc" 
-                value="${build}/scalatest-javadoc.jar"/>
-
-      <antcall target="deploy-jars"/>
-    </target>
-
-    <!--
-      - Redeploys an already-deployed release, naming it with a different
-      - scala version.  E.g., if you have a release based on artifact:
-      -
-      -    scalatest_2.9.0
-      -
-      - then this target could be used to redeploy it to an artifact named,
-      - e.g.:
-      -
-      -    scalatest_2.9.0-1
-      -
-      - Requires three properties, old.scala.version, new.scala.version,
-      - and scalatest.version to be defined on the command line, e.g.:
-      -
-      -   ant redeploy -Dold.scala.version='2.9.0'
-      -                -Dnew.scala.version='2.9.0-1'
-      -                -Dscalatest.version=1.6.1
-      -
-      - Retrieves the specified jars from the maven repo, in this case
-      - for artifact scalatest_2.9.0, version 1.6.1, and redeploys them
-      - using the new artifact name, in this case scalatest_2.9.0-1.
-      -->
-    <target name="redeploy"
-          description="redeploy a release using a different scala version tag">
-      <fail message="Missing old.scala.version definition."
-            unless="old.scala.version" />
-      <fail message="Missing new.scala.version definition." 
-            unless="new.scala.version" />
-      <fail message="Missing scalatest.version definition." 
-            unless="scalatest.version"  />
-
-      <artifact:dependencies filesetId="old.scala.fileset"
-                             versionsId="dependency.versions">
-        <dependency groupId="org.scalatest"
-                    artifactId="scalatest_${old.scala.version}"
-                    version="${scalatest.version}" />
-        <dependency groupId="org.scalatest"
-                    artifactId="scalatest_${old.scala.version}"
-                    version="${scalatest.version}"
-                    classifier="tests"/>
-        <dependency groupId="org.scalatest"
-                    artifactId="scalatest_${old.scala.version}"
-                    version="${scalatest.version}"
-                    classifier="sources"/>
-        <dependency groupId="org.scalatest"
-                    artifactId="scalatest_${old.scala.version}"
-                    version="${scalatest.version}"
-                    classifier="test-sources"/>
-        <dependency groupId="org.scalatest"
-                    artifactId="scalatest_${old.scala.version}"
-                    version="${scalatest.version}"
-                    classifier="scaladoc"/>
-        <dependency groupId="org.scalatest"
-                    artifactId="scalatest_${old.scala.version}"
-                    version="${scalatest.version}"
-                    classifier="javadoc"/>
-      </artifact:dependencies>
-
-      <copy file="pom_template.xml" tofile="${build}/pom.xml" overwrite="true">
-        <filterset>
-          <filter token="RELEASE" value="${scalatest.version}" />
-          <filter token="SCALA_VERSION" value="${new.scala.version}" />
-        </filterset>
-      </copy>
-
-      <mkdir dir="target/redeploy" />
-      <copy todir="target/redeploy">
-        <fileset refid="old.scala.fileset" />
-        <mapper classpathref="maven-ant-tasks.classpath"
-                classname="org.apache.maven.artifact.ant.VersionMapper"
-                from="${dependency.versions}" to="flatten" />
-      </copy>
-
-      <move todir="target/redeploy">
-        <fileset dir="target/redeploy" includes="scalatest_*.jar"/>
-        <globmapper from="scalatest_${old.scala.version}*" to="scalatest*"/>
-      </move>
-
-      <property name="deploy.main"
-                value="target/redeploy/scalatest.jar"/>
-      <property name="deploy.tests" 
-                value="target/redeploy/scalatest-tests.jar"/>
-      <property name="deploy.sources" 
-                value="target/redeploy/scalatest-sources.jar"/>
-      <property name="deploy.test-sources" 
-                value="target/redeploy/scalatest-test-sources.jar"/>
-      <property name="deploy.scaladoc" 
-                value="target/redeploy/scalatest-scaladoc.jar"/>
-      <property name="deploy.javadoc" 
-                value="target/redeploy/scalatest-javadoc.jar"/>
-
-      <antcall target="deploy-jars"/>
-    </target>
-
-    <!--
-      - For internal use by targets 'deploy' and 'redeploy'.  Deploys jars
-      - specified by following properties:
-      -   
-      -    deploy.main
-      -    deploy.tests
-      -    deploy.sources
-      -    deploy.test-sources
-      -    deploy.scaladoc
-      -    deploy.javadoc
-      -
-      -->
-    <target name="deploy-jars">
-      <artifact:pom id="pom" file="${build}/pom.xml" />
-
-      <property name="snapshot.repository"
-                value="${pom.distributionManagement.snapshotRepository.url}" />
-      <property name="release.repository"
-                value="${pom.distributionManagement.repository.url}" />
-      <property name="snapshot.repository.id"
-                value="${pom.distributionManagement.snapshotRepository.id}" />
-      <property name="release.repository.id"
-                value="${pom.distributionManagement.repository.id}" />
-      <property name="mvn.deploy.plugin"
-                value="org.apache.maven.plugins:maven-gpg-plugin:1.1:sign-and-deploy-file" />
-
-      <condition property="maven.repository.url" value="${snapshot.repository}"
-                 else="${release.repository}">
-        <contains string="${release}" substring="-SNAPSHOT"/>
-      </condition>
-
-      <condition property="repository.id" value="${snapshot.repository.id}"
-                 else="${release.repository.id}">
-        <contains string="${release}" substring="-SNAPSHOT"/>
-      </condition>
-
-      <artifact:mvn>
-        <arg value="${mvn.deploy.plugin}" />
-        <arg value="-Dfile=${deploy.main}" />
-        <arg value="-Durl=${maven.repository.url}" />
-        <arg value="-DpomFile=${build}/pom.xml" />
-        <arg value="-DrepositoryId=${repository.id}" />
-        <arg value="-DuniqueVersion=false" />
-        <arg value="-Pgpg" />
-      </artifact:mvn>
-
-      <artifact:mvn>
-        <arg value="${mvn.deploy.plugin}" />
-        <arg value="-Dfile=${deploy.tests}" />
-        <arg value="-Dclassifier=tests" />
-        <arg value="-Durl=${maven.repository.url}" />
-        <arg value="-DpomFile=${build}/pom.xml" />
-        <arg value="-DrepositoryId=${repository.id}" />
-        <arg value="-DuniqueVersion=false" />
-        <arg value="-Pgpg" />
-      </artifact:mvn>
-
-      <artifact:mvn>
-        <arg value="${mvn.deploy.plugin}" />
-        <arg value="-Dfile=${deploy.sources}" />
-        <arg value="-Dclassifier=sources" />
-        <arg value="-Durl=${maven.repository.url}" />
-        <arg value="-DpomFile=${build}/pom.xml" />
-        <arg value="-DrepositoryId=${repository.id}" />
-        <arg value="-DuniqueVersion=false" />
-        <arg value="-Pgpg" />
-      </artifact:mvn>
-
-      <artifact:mvn>
-        <arg value="${mvn.deploy.plugin}" />
-        <arg value="-Dfile=${deploy.test-sources}" />
-        <arg value="-Dclassifier=test-sources" />
-        <arg value="-Durl=${maven.repository.url}" />
-        <arg value="-DpomFile=${build}/pom.xml" />
-        <arg value="-DrepositoryId=${repository.id}" />
-        <arg value="-DuniqueVersion=false" />
-        <arg value="-Pgpg" />
-      </artifact:mvn>
-
-      <artifact:mvn>
-        <arg value="${mvn.deploy.plugin}" />
-        <arg value="-Dfile=${deploy.scaladoc}" />
-        <arg value="-Dclassifier=scaladoc" />
-        <arg value="-Durl=${maven.repository.url}" />
-        <arg value="-DpomFile=${build}/pom.xml" />
-        <arg value="-DrepositoryId=${repository.id}" />
-        <arg value="-DuniqueVersion=false" />
-        <arg value="-Pgpg" />
-      </artifact:mvn>
-
-      <artifact:mvn>
-        <arg value="${mvn.deploy.plugin}" />
-        <arg value="-Dfile=${deploy.javadoc}" />
-        <arg value="-Dclassifier=javadoc" />
-        <arg value="-Durl=${maven.repository.url}" />
-        <arg value="-DpomFile=${build}/pom.xml" />
-        <arg value="-DrepositoryId=${repository.id}" />
-        <arg value="-DuniqueVersion=false" />
-        <arg value="-Pgpg" />
-      </artifact:mvn>
-    </target>
-
-    <target name="test-junit">
-        <junit>
-           <batchtest fork="yes" todir="target/argh">
-                <fileset dir="${build.examples}">
-                    <include name="org/scalatestexamples/junit/*Suite.class"/>
-                </fileset>
-                <formatter type="xml"/>
-                <formatter type="plain"/>
-            </batchtest>
- <!--
-            <test name="org.scalatestexamples.junit.JUnitTestCaseSuite">
-                <formatter type="xml"/>
-            </test>
--->
-            <classpath refid="test.class.path" />
-        </junit>
-    </target>
-
-    <!--
-      - Allows build to succeed when using a JVM other than 1.5.
-      -->
-    <target name="java6">
-        <property name="java6" value="true" />
-    </target>
-
-    <!--
-      - Sets property jvm.ok if JVM version 1.5 is being used.
-      -->
-    <target name="get-jvm">
-        <condition property="jvm.ok">
-            <or>
-                <equals arg1="${java6}" arg2="true"/>
-                <equals arg1="${ant.java.version}" arg2="1.5"/>
-            </or>
-        </condition>
-    </target>
-</project>
-
+
+    	<!-- Compile the Java code from ${javasrc} into ${classes} -->
+    	<javac srcdir="${javasrc}" destdir="${classes}" compiler="javac1.5" memoryMaximumSize="1500M" fork="true" classpathref="build.class.path" debug="yes">
+    	    <include name="org/scalatest/Ignore.java" />
+    	    <include name="org/scalatest/DoNotDiscover.java" />
+    	    <include name="org/scalatest/tools/ScalaTestTask.java" />
+    	    <include name="org/scalatest/WrapWith.java" />
+    	</javac>
+    	
+       <!-- copy these here not in dist because sometimes I like to do -cp target/jar_contents things, such as REPL sessions -->
+       <antcall target="copy-resources"/>
+<!-- TODO: Delete this if the antcall works
+        <copy file="${resources}/org/scalatest/ScalaTestBundle.properties" todir="${jar.contents}/org/scalatest" />
+        <copy todir="${jar.contents}/images">
+            <fileset dir="${images}" />
+        </copy>
+-->
+
+    </target>
+
+    <target name="copy-resources">
+        <copy file="${resources}/org/scalatest/ScalaTestBundle.properties" todir="${jar.contents}/org/scalatest" />
+        <copy todir="${jar.contents}/images">
+            <fileset dir="${images}" />
+        </copy>
+    </target>
+
+    <target name="compile-tests" depends="compile-main">
+
+        <!-- Compile the Scala code from ${scalasrc.test} into ${build.tests} -->
+        <scalac srcdir="${scalasrc.test}:${javasrc.test}" destdir="${build.tests}" target="jvm-1.5" classpathref="build.test.class.path" deprecation="yes" addparams="-no-specialization" fork="true" jvmargs="${jvmargs} -XX:+UseConcMarkSweepGC"/>
+
+        <!-- Compile the Scala code from ${build.generated.tests} into ${classes}. Scalac will parse any referenced .java files. -->
+        <scalac srcdir="${build.generated.tests}" destdir="${build.tests}" target="jvm-1.5" classpathref="build.test.class.path" deprecation="yes" addparams="-no-specialization" fork="true" jvmargs="${jvmargs}" />
+
+        <!-- Compile the Java code from ${javasrc.test} into ${build.tests} -->
+        <javac srcdir="${javasrc.test}" destdir="${build.tests}" compiler="javac1.5" memoryMaximumSize="2000M" fork="true" classpath="${classes}:${org.scala-lang:scala-library:jar}:${junit:junit:jar}" debug="yes" />
+    </target>
+
+    <target name="compile-examples" depends="compile-main">
+
+        <!-- Compile the Scala code from ${scalasrc.examples} into ${build.examples} -->
+        <scalac srcdir="${scalasrc.examples}:${javasrc.examples}" destdir="${build.examples}" target="jvm-1.5" classpathref="build.test.class.path" addparams="-no-specialization" deprecation="yes" fork="true" jvmargs="${jvmargs} -XX:+UseConcMarkSweepGC"/>
+
+        <!-- Compile the Java code from ${examples} into ${build.examples} -->
+        <javac srcdir="${javasrc.examples}" destdir="${build.examples}" compiler="javac1.5" classpath="${classes}:${org.easymock:easymock:jar}:${org.scala-lang:scala-library:jar}" debug="yes" />
+    </target>
+
+    <!-- Compile demo into its own directory. I.e., the class files will sit alongside the java files
+       so that people can more easily look at them. All of these source files are used as demonstrations
+       of something, usually described in articles on Artima.com. -->
+    <target name="demo" depends="dist">
+        <javac srcdir="${example}" destdir="${example}" compiler="javac1.5" classpath="${classes}:${junit:junit:jar}" debug="yes" />
+    </target>
+
+    <target name="jartests" depends="compile">
+      <jar jarfile="${build.tests.jar}" basedir="${build.tests}" includes="org/scalatest/**/*.class" />
+    </target>
+
+    <target name="doc" depends="compile-main">
+        <javadoc sourcepath="${javasrc}" destdir="${jdoc}" packagenames="org.scalatest,org.scalatest.tools" classpathref="build.class.path" windowtitle="ScalaTest ${release}" doctitle="ScalaTest ${release}" bottom="Copyright (C) 2001-2010 Artima, Inc. All rights reserved." />
+
+        <scaladoc addparams="-no-specialization" srcref="scaladoc.source.path" destdir="${doc}" classpathref="build.class.path" doctitle="ScalaTest ${release}">
+            <include name="**/*.scala" />
+        </scaladoc>
+
+        <concat destfile="${doc}/lib/template.css" force="yes">
+          <filelist dir="${html}" files="template.css, addl.css"/>
+        </concat>
+
+        <!--
+      <javadoc sourcepath="${example}"
+        destdir="${demodoc}"
+        packagenames="com.artima.examples.*"
+        classpath="${classes}:${junit:junit:jar}"
+        windowtitle="ScalaTest Examples ${release}"
+        doctitle="ScalaTest Examples ${release}"
+        bottom="Copyright (C) 2001-2009 Artima, Inc. All rights reserved."/>
+-->
+    </target>
+
+    <target name="dist" depends="compile">
+        <!-- Create the distribution directory -->
+        <mkdir dir="${dist}/lib" />
+        <delete file="${dist}/lib/scalatest.jar" />
+
+        <!-- Put everything in ${jar.contents} into the MyProject-${DSTAMP}.jar file -->
+        <jar jarfile="${dist}/lib/scalatest.jar" basedir="${jar.contents}">
+            <manifest>
+                <attribute name="Main-Class" value="org.scalatest.tools.Runner" />
+                <attribute name="Class-Path" value="junit-4.1.jar" />
+            </manifest>
+        </jar>
+        <jar jarfile="${dist}/lib/scalatest-wbt.jar" basedir="${build.tests}" includes="org/scalatest/*.class" />
+
+        <echo message="All finished building ${project.name}!" />
+    </target>
+
+    <target name="zipper" depends="allfiles">
+        <delete dir="${zipper}" />
+        <mkdir dir="${zipper}" />
+
+        <copy file="${dist}/lib/scalatest.jar" tofile="${zipper}/scalatest-${release}/scalatest-${release}.jar" />
+        <copy file="${dist}/lib/scalatest-wbt.jar" tofile="${zipper}/scalatest-${release}/scalatest-${release}-tests.jar" />
+
+        <copy file="README.txt" tofile="${zipper}/scalatest-${release}/README.txt" />
+        <copy file="LICENSE" tofile="${zipper}/scalatest-${release}/LICENSE" />
+        <copy file="NOTICE" tofile="${zipper}/scalatest-${release}/NOTICE" />
+
+        <copy todir="${zipper}/scalatest-${release}/doc">
+            <fileset dir="${doc}/" />
+        </copy>
+
+        <copy todir="${zipper}/scalatest-${release}/src">
+            <fileset dir="src/" />
+        </copy>
+
+        <!--
+    <zip zipfile="${zipper}/scalatest-${release}/scalatest-${release}-src.zip" basedir="${src}"/>
+    <zip zipfile="${zipper}/scalatest-${release}/scalatest-${release}-tests-src.zip" basedir="${tests}"/>
+-->
+
+        <zip zipfile="scalatest-${release}.zip" basedir="${zipper}" />
+    </target>
+
+    <target name="copyprops">
+        <copy file="${resources}/org/scalatest/ScalaTestBundle.properties" todir="${jar.contents}/org/scalatest" overwrite="true">
+            <filterset>
+                <filter token="RELEASE" value="${release}" />
+                <filter token="SCALAVERSION" value="${scala.version}" />
+            </filterset>
+        </copy>
+        <copy todir="${jar.contents}/images">
+            <fileset dir="${images}" />
+        </copy>
+    </target>
+
+    <!--
+      - Called from 'test' and 'testfromjar' targets.
+      -->
+    <target name="runtest" depends="compile,copyprops,taskdefscalatest">
+        <mkdir dir="target/dash" />
+        <scalatest fork="true" runpath="${test.runpath}" parallel="true" haltonfailure="true">
+            <jvmarg value="-XX:MaxPermSize=512m"/>
+            <reporter type="graphic"/>
+            <reporter type="dashboard" directory="target/dash" numfiles="3" />
+            <reporter type="junitxml" directory="target"/>
+            <reporter type="stdout" config="D"/>
+            <membersonly package="org.scalatest" />
+            <membersonly package="org.scalatest.fixture" />
+            <membersonly package="org.scalatest.concurrent" />
+            <membersonly package="org.scalatest.testng" />
+            <membersonly package="org.scalatest.junit" />
+            <membersonly package="org.scalatest.events" />
+            <membersonly package="org.scalatest.prop" />
+            <membersonly package="org.scalatest.tools" />
+            <membersonly package="org.scalatest.matchers" />
+            <membersonly package="org.scalatest.mock" />
+            <config name="dbname" value="testdb" />
+        </scalatest>
+    </target>
+
+    <target name="testfromjar" depends="jartests"
+            description="test from test.jar after jarring test class files">
+      <property name="test.runpath" value="${build.tests.jar}"/>
+      <antcall target="runtest"/>
+    </target>
+
+    <target name="test"
+            description="test using test class files stored in directory tree">
+      <property name="test.runpath" value="${build.tests}"/>
+      <antcall target="runtest"/>
+    </target>
+
+    <target name="shouldmatcherstest" depends="compile,copyprops,jartests,taskdefscalatest">
+        <scalatest runpath="${build.tests.jar}" concurrent="false" haltonfailure="true">
+            <reporter type="stdout" config="D"/>
+                <suite classname="org.scalatest.matchers.ShouldBeASymbolSpec"/>
+                <suite classname="org.scalatest.matchers.ShouldBeAnSymbolSpec"/>
+                <suite classname="org.scalatest.matchers.ShouldBeMatcherSpec"/>
+                <suite classname="org.scalatest.matchers.ShouldBeNullSpec"/>
+                <suite classname="org.scalatest.matchers.ShouldBePropertyMatcherSpec"/>
+                <suite classname="org.scalatest.matchers.ShouldBeSymbolSpec"/>
+                <suite classname="org.scalatest.matchers.ShouldBehaveLikeSpec"/>
+                <suite classname="org.scalatest.matchers.ShouldContainElementSpec"/>
+                <suite classname="org.scalatest.matchers.ShouldContainKeySpec"/>
+                <suite classname="org.scalatest.matchers.ShouldContainValueSpec"/>
+                <suite classname="org.scalatest.matchers.ShouldEndWithRegexSpec"/>
+                <suite classname="org.scalatest.matchers.ShouldEndWithSubstringSpec"/>
+                <suite classname="org.scalatest.matchers.ShouldEqualSpec"/>
+                <suite classname="org.scalatest.matchers.ShouldFullyMatchSpec"/>
+                <suite classname="org.scalatest.matchers.ShouldHavePropertiesSpec"/>
+                <suite classname="org.scalatest.matchers.ShouldIncludeRegexSpec"/>
+                <suite classname="org.scalatest.matchers.ShouldIncludeSubstringSpec"/>
+                <suite classname="org.scalatest.matchers.ShouldLengthSpec"/>
+                <suite classname="org.scalatest.matchers.ShouldLogicalMatcherExprSpec"/>
+                <suite classname="org.scalatest.matchers.ShouldMatcherSpec"/>
+                <suite classname="org.scalatest.matchers.ShouldOrderedSpec"/>
+                <suite classname="org.scalatest.matchers.ShouldPlusOrMinusSpec"/>
+                <suite classname="org.scalatest.matchers.ShouldSameInstanceAsSpec"/>
+                <suite classname="org.scalatest.matchers.ShouldSizeSpec"/>
+                <suite classname="org.scalatest.matchers.ShouldStartWithRegexSpec"/>
+                <suite classname="org.scalatest.matchers.ShouldStartWithSubstringSpec"/>
+        </scalatest>
+    </target>
+    <target name="mustmatcherstest" depends="compile,copyprops,jartests,taskdefscalatest">
+        <scalatest runpath="${build.tests.jar}" concurrent="false" haltonfailure="true">
+            <reporter type="stdout" config="D"/>
+                <suite classname="org.scalatest.matchers.MustBeASymbolSpec"/>
+                <suite classname="org.scalatest.matchers.MustBeAnSymbolSpec"/>
+                <suite classname="org.scalatest.matchers.MustBeMatcherSpec"/>
+                <suite classname="org.scalatest.matchers.MustBeNullSpec"/>
+                <suite classname="org.scalatest.matchers.MustBePropertyMatcherSpec"/>
+                <suite classname="org.scalatest.matchers.MustBeSymbolSpec"/>
+                <suite classname="org.scalatest.matchers.MustBehaveLikeSpec"/>
+                <suite classname="org.scalatest.matchers.MustContainElementSpec"/>
+                <suite classname="org.scalatest.matchers.MustContainKeySpec"/>
+                <suite classname="org.scalatest.matchers.MustContainValueSpec"/>
+                <suite classname="org.scalatest.matchers.MustEndWithRegexSpec"/>
+                <suite classname="org.scalatest.matchers.MustEndWithSubstringSpec"/>
+                <suite classname="org.scalatest.matchers.MustEqualSpec"/>
+                <suite classname="org.scalatest.matchers.MustFullyMatchSpec"/>
+                <suite classname="org.scalatest.matchers.MustHavePropertiesSpec"/>
+                <suite classname="org.scalatest.matchers.MustIncludeRegexSpec"/>
+                <suite classname="org.scalatest.matchers.MustIncludeSubstringSpec"/>
+                <suite classname="org.scalatest.matchers.MustLengthSpec"/>
+                <suite classname="org.scalatest.matchers.MustLogicalMatcherExprSpec"/>
+                <suite classname="org.scalatest.matchers.MustMatcherSpec"/>
+                <suite classname="org.scalatest.matchers.MustOrderedSpec"/>
+                <suite classname="org.scalatest.matchers.MustPlusOrMinusSpec"/>
+                <suite classname="org.scalatest.matchers.MustSameInstanceAsSpec"/>
+                <suite classname="org.scalatest.matchers.MustSizeSpec"/>
+                <suite classname="org.scalatest.matchers.MustStartWithRegexSpec"/>
+                <suite classname="org.scalatest.matchers.MustStartWithSubstringSpec"/>
+        </scalatest>
+    </target>
+
+    <target name="examples" depends="compile-main,compile-examples,copyprops,taskdefscalatest">
+        <scalatest runpath="${build.examples}" concurrent="false" haltonfailure="true">
+            <reporter type="graphic"/>
+            <reporter type="stdout"/>
+<!--
+            <suite classname="org.scalatestexamples.ParallelTestExecutionExampleSpec" />
+-->
+            <membersonly package="org.scalatestexamples" />
+            <membersonly package="org.scalatestexamples.concurrent" />
+            <membersonly package="org.scalatestexamples.fixture" />
+            <membersonly package="org.scalatestexamples.matchers" />
+        </scalatest>
+    </target>
+
+    <target name="coverage" depends="compile,copyprops,instrument,jartests">
+        <java classname="org.scalatest.tools.Runner" classpathref="coverage.class.path" fork="true">
+
+            <arg value="-p" />
+            <arg value="${build.tests.jar} ${classes}" />
+
+            <arg value="-o" />
+
+            <arg value="-m" />
+            <arg value="org.scalatest" />
+
+            <arg value="-m" />
+            <arg value="org.scalatest.fixture" />
+
+            <arg value="-m" />
+            <arg value="org.scalatest.concurrent" />
+
+            <arg value="-m" />
+            <arg value="org.scalatest.matchers" />
+
+            <arg value="-m" />
+            <arg value="org.scalatest.testng" />
+
+            <arg value="-m" />
+            <arg value="org.scalatest.junit" />
+
+            <arg value="-m" />
+            <arg value="org.scalatest.events" />
+
+            <arg value="-m" />
+            <arg value="org.scalatest.prop" />
+
+            <arg value="-m" />
+            <arg value="org.scalatest.tools" />
+
+            <arg value="-m" />
+            <arg value="org.scalatest.mock" />
+<!--
+            <arg value="-s" />
+            <arg value="org.scalatest.concurrent.ConductorSuite" />
+-->
+        </java>
+        <echo message="starting cobertura-report..." />
+        <cobertura-report srcdir="${scalasrc}" destdir="${build.coverage}"/>
+        <echo message="... finished cobertura-report" />
+    </target>
+
+    <target name="bvtest" depends="compile-main,compile-tests,copyprops,taskdefscalatest">
+        <scalatest runpath="${build.tests};${classes}" haltonfailure="true">
+            <reporter type="graphic"/>
+            <reporter type="stdout" config="NF"/>
+
+            <suite classname="org.scalatest.SuiteSuite7" />
+<!--
+            <suite classname="org.scalatest.FunSuiteSuite" />
+
+            <suite classname="org.scalatest.SuiteSpec" />
+            <suite classname="org.scalatest.FunSuiteSpec" />
+            <suite classname="org.scalatest.SpecSpec" />
+            <suite classname="org.scalatest.FlatSpecSpec" />
+            <suite classname="org.scalatest.WordSpecSpec" />
+            <suite classname="org.scalatest.FeatureSpecSpec" />
+
+            <suite classname="org.scalatest.fixture.FixtureSuiteSpec" />
+            <suite classname="org.scalatest.fixture.FixtureFunSuiteSpec" />
+            <suite classname="org.scalatest.fixture.FixtureSpecSpec" />
+            <suite classname="org.scalatest.fixture.FixtureFlatSpecSpec" />
+            <suite classname="org.scalatest.fixture.FixtureWordSpecSpec" />
+            <suite classname="org.scalatest.fixture.FixtureFeatureSpecSpec" /> 
+            <membersonly package="org.scalatest.concurrent" />
+            <suite classname="org.scalatest.concurrent.ConductorSuite" />
+            <suite classname="org.scalatest.fixture.FixtureFlatSpecSuite" />
+            <suite classname="org.scalatest.FlatSpecSpec" />
+            <suite classname="org.scalatest.verb.CanVerbSuite" />
+            <suite classname="org.scalatest.fixture.FixtureFeatureSpecSuite" />
+            <suite classname="org.scalatest.fixture.FixtureSpecSuite" />
+            <suite classname="org.scalatest.fixture.FixtureWordSpecSuite" />
+            <suite classname="org.scalatest.fixture.FixtureFunSuiteSpec" />
+            <suite classname="org.scalatest.fixture.FixtureSuiteSpec" />
+            <suite classname="org.scalatest.fixture.GoodiesSuiteSpec" />
+            <suite classname="org.scalatest.StackFlatSpec" />
+            <suite classname="org.scalatest.StackWordSpec" />
+            <suite classname="org.scalatest.WordSpecSpec" />
+            <suite classname="org.scalatestexamples.TVFeatureSpec" />
+            <suite classname="org.scalatest.AmpersandWordSpec" />
+            <suite classname="org.scalatest.LoginUiWordSpec" />
+            <suite classname="org.scalatest.StackFlatSpec" />
+            <suite classname="org.scalatest.SpecSpec" />
+            <suite classname="org.scalatest.FlatSpecSpec" />
+            <suite classname="org.scalatest.fixture.GoodiesSuiteSpec" />
+            <suite classname="org.scalatest.fixture.FixtureSuiteSpec" />
+            <suite classname="org.scalatest.SpecSpec" />
+            <suite classname="org.scalatest.FunSuiteSpec" />
+            <suite classname="org.scalatest.SuiteSpec" />
+-->
+        </scalatest>
+<!--
+        <scalatest runpath="${build.tests};${classes}" haltonfailure="true">
+            <reporter type="stdout" />
+            <suite classname="org.scalatest.CatchReporterSuite" />
+        </scalatest>
+-->
+    </target>
+
+    <target name="runsuite" depends="compile,copyprops,taskdefscalatest"
+            description="run a specified suite (use -Dclass=classname)">
+
+        <fail message="class not defined (use -Dclass=classname)"
+              unless="class" />
+
+        <scalatest runpath="${build.tests};${classes}" haltonfailure="true">
+            <reporter type="graphic"/>
+            <!--<reporter type="file" filename="test.out" config="ND"/>-->
+            <reporter type="stdout" config="N"/>
+            <suite classname="${class}"/>
+        </scalatest>
+    </target>
+
+    <target name="runexample" depends="compile,copyprops,taskdefscalatest"
+            description="run a specified suite (use -Dclass=classname)">
+
+        <fail message="class not defined (use -Dclass=classname)"
+              unless="class" />
+
+        <scalatest runpath="${build.examples};${classes}" haltonfailure="true">
+<!--
+            <property name="tempFileName" value="TempFile.txt"/>
+-->
+            <excludes>SlowTest</excludes>
+            <reporter type="graphic"/>
+            <reporter type="stdout"/>
+            <suite classname="${class}"/>
+        </scalatest>
+    </target>
+
+
+    <path id="example.class.path">
+        <pathelement location="${dist}/lib/scalatest.jar" />
+        <pathelement location="${classes}" />
+        <pathelement location="${build.tests}" />
+        <path refid="lib.path"></path>
+    </path>
+
+
+    <target name="testng-example" depends="dist">
+        <run-example package="org.scalatest.testng.example" />
+    </target>
+
+    <target name="junit-example" depends="dist">
+        <run-example package="org.scalatest.junit.example" />
+    </target>
+
+    <macrodef name="run-example">
+        <attribute name="package" />
+        <sequential>
+            <java classname="org.scalatest.tools.Runner" classpathref="example.class.path" fork="true">
+
+                <arg value="-p" />
+                <arg value="${build.tests} ${classes}" />
+
+                <arg value="-g" />
+                <arg value="-o" />
+
+                <arg value="-m" />
+                <arg value="@{package}" />
+            </java>
+        </sequential>
+    </macrodef>
+
+    <target name="allfiles" depends="dist, doc, demo" />
+
+    <target name="instrument" depends="compile">
+      <taskdef classpathref="cobertura.class.path" resource="tasks.properties"/>
+      <!--
+        Remove the coverage data file and any old instrumentation.
+      -->
+      <delete file="cobertura.ser"/>
+      <delete dir="${instrumented}" />
+
+      <!--
+        Instrument the application classes, writing the
+        instrumented classes into ${build.instrumented.dir}.
+      -->
+      <cobertura-instrument todir="${instrumented}">
+        <!--
+          The following line causes instrument to ignore any
+          source line containing a reference to log4j, for the
+          purposes of coverage reporting.
+        -->
+        <ignore regex="org.apache.log4j.*" />
+
+        <fileset dir="${jar.contents}">
+          <include name="**/*.class" />
+        </fileset>
+      </cobertura-instrument>
+    </target>
+
+
+    <target name="ant-task-test" depends="compile,taskdefscalatest">
+        <scalatest runpath="${build.tests};${classes}" haltonfailure="true">
+            <runpath>
+                <pathelement location="dist" />
+            </runpath>
+            <runpathurl url="http://foo.com/bar.jar" />
+
+            <suite classname="org.scalatest.SuiteSuite" />
+            
+            <reporter type="stdout" />
+            <reporter type="graphic" />
+        </scalatest>
+    </target>
+
+    <target name="jar" depends="dist"></target>
+
+    <target name="jarsrc">
+      <jar jarfile="${build}/scalatest-sources.jar">
+        <fileset dir="src/main/scala"/>
+        <fileset dir="src/main/java"/>
+        <fileset dir="src/main/resources" includes="org/**"/>
+        <fileset dir="src/examples/scala"/>
+        <fileset dir="src/examples/java"/>
+        <fileset dir="target/generated/src/main/scala"/>
+      </jar>
+    </target>
+
+    <target name="jartestsrc">
+      <jar jarfile="${build}/scalatest-test-sources.jar">
+        <fileset dir="src/test/scala"/>
+        <fileset dir="src/test/java"/>
+        <fileset dir="target/generated/src/test/scala"/>
+      </jar>
+    </target>
+
+    <!--
+      - Deploy to remote repository.
+      -
+      - Requires username and password for repository to be defined in your
+      - ~/.m2/settings.xml file, e.g.:
+      -
+      -   <servers>
+      -     <server>
+      -       <id>scala-tools.org</id>
+      -       <username>username</username>
+      -       <password>password</password>
+      -     </server>
+      -   </servers>
+      - 
+      -->
+     <target name="deploy" depends="jar,jartests,jarsrc,jartestsrc,doc">
+
+      <jar jarfile="${build}/scalatest-scaladoc.jar" basedir="${doc}"/>
+      <jar jarfile="${build}/scalatest-javadoc.jar"  basedir="${jdoc}"/>
+
+      <property name="deploy.main"
+                value="${dist}/lib/scalatest.jar"/>
+      <property name="deploy.tests" 
+                value="${build.tests.jar}"/>
+      <property name="deploy.sources" 
+                value="${build}/scalatest-sources.jar"/>
+      <property name="deploy.test-sources" 
+                value="${build}/scalatest-test-sources.jar"/>
+      <property name="deploy.scaladoc" 
+                value="${build}/scalatest-scaladoc.jar"/>
+      <property name="deploy.javadoc" 
+                value="${build}/scalatest-javadoc.jar"/>
+
+      <antcall target="deploy-jars"/>
+    </target>
+
+    <!--
+      - Redeploys an already-deployed release, naming it with a different
+      - scala version.  E.g., if you have a release based on artifact:
+      -
+      -    scalatest_2.9.0
+      -
+      - then this target could be used to redeploy it to an artifact named,
+      - e.g.:
+      -
+      -    scalatest_2.9.0-1
+      -
+      - Requires three properties, old.scala.version, new.scala.version,
+      - and scalatest.version to be defined on the command line, e.g.:
+      -
+      -   ant redeploy -Dold.scala.version='2.9.0'
+      -                -Dnew.scala.version='2.9.0-1'
+      -                -Dscalatest.version=1.6.1
+      -
+      - Retrieves the specified jars from the maven repo, in this case
+      - for artifact scalatest_2.9.0, version 1.6.1, and redeploys them
+      - using the new artifact name, in this case scalatest_2.9.0-1.
+      -->
+    <target name="redeploy"
+          description="redeploy a release using a different scala version tag">
+      <fail message="Missing old.scala.version definition."
+            unless="old.scala.version" />
+      <fail message="Missing new.scala.version definition." 
+            unless="new.scala.version" />
+      <fail message="Missing scalatest.version definition." 
+            unless="scalatest.version"  />
+
+      <artifact:dependencies filesetId="old.scala.fileset"
+                             versionsId="dependency.versions">
+        <dependency groupId="org.scalatest"
+                    artifactId="scalatest_${old.scala.version}"
+                    version="${scalatest.version}" />
+        <dependency groupId="org.scalatest"
+                    artifactId="scalatest_${old.scala.version}"
+                    version="${scalatest.version}"
+                    classifier="tests"/>
+        <dependency groupId="org.scalatest"
+                    artifactId="scalatest_${old.scala.version}"
+                    version="${scalatest.version}"
+                    classifier="sources"/>
+        <dependency groupId="org.scalatest"
+                    artifactId="scalatest_${old.scala.version}"
+                    version="${scalatest.version}"
+                    classifier="test-sources"/>
+        <dependency groupId="org.scalatest"
+                    artifactId="scalatest_${old.scala.version}"
+                    version="${scalatest.version}"
+                    classifier="scaladoc"/>
+        <dependency groupId="org.scalatest"
+                    artifactId="scalatest_${old.scala.version}"
+                    version="${scalatest.version}"
+                    classifier="javadoc"/>
+      </artifact:dependencies>
+
+      <copy file="pom_template.xml" tofile="${build}/pom.xml" overwrite="true">
+        <filterset>
+          <filter token="RELEASE" value="${scalatest.version}" />
+          <filter token="SCALA_VERSION" value="${new.scala.version}" />
+        </filterset>
+      </copy>
+
+      <mkdir dir="target/redeploy" />
+      <copy todir="target/redeploy">
+        <fileset refid="old.scala.fileset" />
+        <mapper classpathref="maven-ant-tasks.classpath"
+                classname="org.apache.maven.artifact.ant.VersionMapper"
+                from="${dependency.versions}" to="flatten" />
+      </copy>
+
+      <move todir="target/redeploy">
+        <fileset dir="target/redeploy" includes="scalatest_*.jar"/>
+        <globmapper from="scalatest_${old.scala.version}*" to="scalatest*"/>
+      </move>
+
+      <property name="deploy.main"
+                value="target/redeploy/scalatest.jar"/>
+      <property name="deploy.tests" 
+                value="target/redeploy/scalatest-tests.jar"/>
+      <property name="deploy.sources" 
+                value="target/redeploy/scalatest-sources.jar"/>
+      <property name="deploy.test-sources" 
+                value="target/redeploy/scalatest-test-sources.jar"/>
+      <property name="deploy.scaladoc" 
+                value="target/redeploy/scalatest-scaladoc.jar"/>
+      <property name="deploy.javadoc" 
+                value="target/redeploy/scalatest-javadoc.jar"/>
+
+      <antcall target="deploy-jars"/>
+    </target>
+
+    <!--
+      - For internal use by targets 'deploy' and 'redeploy'.  Deploys jars
+      - specified by following properties:
+      -   
+      -    deploy.main
+      -    deploy.tests
+      -    deploy.sources
+      -    deploy.test-sources
+      -    deploy.scaladoc
+      -    deploy.javadoc
+      -
+      -->
+    <target name="deploy-jars">
+      <artifact:pom id="pom" file="${build}/pom.xml" />
+
+      <property name="snapshot.repository"
+                value="${pom.distributionManagement.snapshotRepository.url}" />
+      <property name="release.repository"
+                value="${pom.distributionManagement.repository.url}" />
+      <property name="snapshot.repository.id"
+                value="${pom.distributionManagement.snapshotRepository.id}" />
+      <property name="release.repository.id"
+                value="${pom.distributionManagement.repository.id}" />
+      <property name="mvn.deploy.plugin"
+                value="org.apache.maven.plugins:maven-gpg-plugin:1.1:sign-and-deploy-file" />
+
+      <condition property="maven.repository.url" value="${snapshot.repository}"
+                 else="${release.repository}">
+        <contains string="${release}" substring="-SNAPSHOT"/>
+      </condition>
+
+      <condition property="repository.id" value="${snapshot.repository.id}"
+                 else="${release.repository.id}">
+        <contains string="${release}" substring="-SNAPSHOT"/>
+      </condition>
+
+      <artifact:mvn>
+        <arg value="${mvn.deploy.plugin}" />
+        <arg value="-Dfile=${deploy.main}" />
+        <arg value="-Durl=${maven.repository.url}" />
+        <arg value="-DpomFile=${build}/pom.xml" />
+        <arg value="-DrepositoryId=${repository.id}" />
+        <arg value="-DuniqueVersion=false" />
+        <arg value="-Pgpg" />
+      </artifact:mvn>
+
+      <artifact:mvn>
+        <arg value="${mvn.deploy.plugin}" />
+        <arg value="-Dfile=${deploy.tests}" />
+        <arg value="-Dclassifier=tests" />
+        <arg value="-Durl=${maven.repository.url}" />
+        <arg value="-DpomFile=${build}/pom.xml" />
+        <arg value="-DrepositoryId=${repository.id}" />
+        <arg value="-DuniqueVersion=false" />
+        <arg value="-Pgpg" />
+      </artifact:mvn>
+
+      <artifact:mvn>
+        <arg value="${mvn.deploy.plugin}" />
+        <arg value="-Dfile=${deploy.sources}" />
+        <arg value="-Dclassifier=sources" />
+        <arg value="-Durl=${maven.repository.url}" />
+        <arg value="-DpomFile=${build}/pom.xml" />
+        <arg value="-DrepositoryId=${repository.id}" />
+        <arg value="-DuniqueVersion=false" />
+        <arg value="-Pgpg" />
+      </artifact:mvn>
+
+      <artifact:mvn>
+        <arg value="${mvn.deploy.plugin}" />
+        <arg value="-Dfile=${deploy.test-sources}" />
+        <arg value="-Dclassifier=test-sources" />
+        <arg value="-Durl=${maven.repository.url}" />
+        <arg value="-DpomFile=${build}/pom.xml" />
+        <arg value="-DrepositoryId=${repository.id}" />
+        <arg value="-DuniqueVersion=false" />
+        <arg value="-Pgpg" />
+      </artifact:mvn>
+
+      <artifact:mvn>
+        <arg value="${mvn.deploy.plugin}" />
+        <arg value="-Dfile=${deploy.scaladoc}" />
+        <arg value="-Dclassifier=scaladoc" />
+        <arg value="-Durl=${maven.repository.url}" />
+        <arg value="-DpomFile=${build}/pom.xml" />
+        <arg value="-DrepositoryId=${repository.id}" />
+        <arg value="-DuniqueVersion=false" />
+        <arg value="-Pgpg" />
+      </artifact:mvn>
+
+      <artifact:mvn>
+        <arg value="${mvn.deploy.plugin}" />
+        <arg value="-Dfile=${deploy.javadoc}" />
+        <arg value="-Dclassifier=javadoc" />
+        <arg value="-Durl=${maven.repository.url}" />
+        <arg value="-DpomFile=${build}/pom.xml" />
+        <arg value="-DrepositoryId=${repository.id}" />
+        <arg value="-DuniqueVersion=false" />
+        <arg value="-Pgpg" />
+      </artifact:mvn>
+    </target>
+
+    <target name="test-junit">
+        <junit>
+           <batchtest fork="yes" todir="target/argh">
+                <fileset dir="${build.examples}">
+                    <include name="org/scalatestexamples/junit/*Suite.class"/>
+                </fileset>
+                <formatter type="xml"/>
+                <formatter type="plain"/>
+            </batchtest>
+ <!--
+            <test name="org.scalatestexamples.junit.JUnitTestCaseSuite">
+                <formatter type="xml"/>
+            </test>
+-->
+            <classpath refid="test.class.path" />
+        </junit>
+    </target>
+
+    <!--
+      - Allows build to succeed when using a JVM other than 1.5.
+      -->
+    <target name="java6">
+        <property name="java6" value="true" />
+    </target>
+
+    <!--
+      - Sets property jvm.ok if JVM version 1.5 is being used.
+      -->
+    <target name="get-jvm">
+        <condition property="jvm.ok">
+            <or>
+                <equals arg1="${java6}" arg2="true"/>
+                <equals arg1="${ant.java.version}" arg2="1.5"/>
+            </or>
+        </condition>
+    </target>
+</project>
+